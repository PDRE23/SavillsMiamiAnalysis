from fpdf import FPDF
from PIL import Image
import tempfile
import streamlit as st
import pandas as pd
import numpy as np
import numpy_financial as npf
import io
from datetime import date, timedelta
from dateutil.relativedelta import relativedelta
import plotly.graph_objects as go
from PIL import Image
<<<<<<< HEAD
import streamlit.components.v1 as components
=======
>>>>>>> 9b612ce4

def explain(label, tooltip):
    return f'{label} <span title="{tooltip}">ℹ️</span>'

# --- Analysis Function ---
def analyze_lease(p):
<<<<<<< HEAD
    # Get base term and calculate total abatement months
    base_term_mos = max(p["term_mos"], 1)
    total_abate_months = sum(p.get("abates", [])) if p["custom_abate"] else p["free"]
    
    # Extend term by abatement months only if not inside term
    inside_term = p.get("inside_term", False)
    term_mos = base_term_mos if inside_term else base_term_mos + total_abate_months
    
    start_date  = p["start_date"]
    initial_sqft = max(p["sqft"], 1)
    exp_month = p.get("exp_month", 0)
    exp_sqft = p.get("exp_sqft", 0)
    total_sqft = initial_sqft + exp_sqft if exp_month > 0 else initial_sqft
    
=======
    term_mos    = max(p["term_mos"], 1)
    start_date  = p["start_date"]
    sqft        = max(p["sqft"], 1)
>>>>>>> 9b612ce4
    base        = p["base"]
    lease_type = p.get("lease_type", "Triple Net (NNN)")
    opex_base = p.get("opex_base", 0.0)
    opex        = p["opex"]
    opexinc     = p["opexinc"]
    park_cost   = p["park_cost"]
    park_spaces = p["park_spaces"]
<<<<<<< HEAD
    park_detail = p.get("park_detail")
    park_inc    = park_detail.get('park_inc', 0.0) if park_detail else 0.0
=======
>>>>>>> 9b612ce4
    free_mo     = p["free"]
    ti_sf       = p["ti"]
    add_cred    = p["add_cred"]
    move_sf     = p["move_exp"]
<<<<<<< HEAD
    ffe_sf      = p.get("ffe", 0.0)  # Get FF&E cost
=======
>>>>>>> 9b612ce4
    const_sf    = p.get("construction", 0.0)
    disc_pct    = p["disc"]
    inc_list    = p.get("rent_incs")
    custom_ab   = p["custom_abate"]
    abates      = p.get("abates")
<<<<<<< HEAD
    commission_pct = p.get("commission", 0.0)
    include_opex = p.get("include_opex", False)
=======
>>>>>>> 9b612ce4

    # determine number of periods
    full_years = term_mos // 12
    extra_mos  = term_mos % 12
<<<<<<< HEAD
    periods    = int(full_years + (1 if extra_mos else 0))

    # one-time credits & annual parking cost/SF
    ti_credit_full   = ti_sf * total_sqft  # Use total_sqft for TI
    add_credit_full  = add_cred * total_sqft  # Use total_sqft for additional credits
    move_ffe_full = (move_sf + ffe_sf) * initial_sqft  # Combine Moving and FF&E, use initial_sqft
    if park_detail:
        unres_total = park_detail['unres_cost'] * park_detail['unres_spaces'] * 12
        res_total = park_detail['res_cost'] * park_detail['res_spaces'] * 12
        p_year = (unres_total + res_total) / total_sqft
    else:
        p_year = park_cost * park_spaces * 12 / total_sqft
    construction_full = const_sf * total_sqft  # Use total_sqft for construction

    cfs, rows = [], []
    for i in range(periods):
        # Calculate current SF based on expansion timing
        current_month = i * 12 + (extra_mos if i == full_years else 12)
        current_sqft = total_sqft if exp_month > 0 and current_month >= exp_month else initial_sqft
        
=======
    periods    = full_years + (1 if extra_mos else 0)

    # one-time credits & annual parking cost/SF
    ti_credit_full   = ti_sf * sqft
    add_credit_full  = add_cred * sqft
    move_credit_full = move_sf * sqft
    p_year           = park_cost * park_spaces * 12 / sqft
    construction_full = const_sf * sqft

    cfs, rows = [], []
    for i in range(periods):
>>>>>>> 9b612ce4
        # pick rent increase
        inc_pct = inc_list[i] if inc_list and i < len(inc_list) else p["inc"]
        # dates
        period_start = start_date + relativedelta(months=12*i)
        if i < full_years:
            period_end = period_start + relativedelta(years=1) - timedelta(days=1)
            frac = 1.0
        else:
            period_end = start_date + relativedelta(months=term_mos) - timedelta(days=1)
            frac = extra_mos / 12.0

        # build rates
        b_year = base * (1 + inc_pct/100)**i
        raw_opex = opex * (1 + opexinc / 100) ** i

        if lease_type == "Full Service (Gross)":
            base = opex_base or opex
            o_year = max(0, raw_opex - base)  # tenant pays only the increase
        else:
            o_year = raw_opex  # NNN tenant pays full OPEX
<<<<<<< HEAD

        # Calculate parking with escalation
        if park_detail:
            unres_cost = park_detail['unres_cost'] * (1 + park_inc/100)**i
            res_cost = park_detail['res_cost'] * (1 + park_inc/100)**i
            unres_total = unres_cost * park_detail['unres_spaces'] * 12
            res_total = res_cost * park_detail['res_spaces'] * 12
            p_year = (unres_total + res_total) / current_sqft
        else:
            p_year = park_cost * park_spaces * 12 / current_sqft * (1 + park_inc/100)**i

        gross_full = (b_year + o_year + p_year) * current_sqft
        gross      = gross_full * frac
        move_ffe_exp = move_ffe_full if i == 0 else 0  # Combined Moving and FF&E expense

        # abatement credit
        if custom_ab and abates:
            if p.get("base_only_abate", False) and lease_type == "Triple Net (NNN)":
                # Only abate base rent for NNN lease
                abate_credit = abates[i]/12 * base * current_sqft if i < len(abates) else 0
            else:
                # Abate both base rent and OpEx
                abate_credit = abates[i]/12 * (base + o_year) * current_sqft if i < len(abates) else 0
        else:
            if p.get("base_only_abate", False) and lease_type == "Triple Net (NNN)":
                # Only abate base rent for NNN lease
                abate_credit = free_mo/12 * base * current_sqft if i == 0 else 0
            else:
                # Abate both base rent and OpEx
                abate_credit = free_mo/12 * (base + o_year) * current_sqft if i == 0 else 0

        # total credit (only abatement and additional credit)
        total_credit = abate_credit + (add_credit_full if i==0 else 0)

        # Net Rent calculation
        net_rent = gross + move_ffe_exp - total_credit

        # Calculate base components for total rent (excluding parking)
        base_components = b_year * current_sqft * frac  # Base rent
        opex_components = o_year * current_sqft * frac  # OpEx
        
        # Net cash flow for NPV should match total rent components (excluding parking)
        net_cf = -(base_components + opex_components) + total_credit
        cfs.append(net_cf)

        rows.append({
            "Year":           i+1,
            "Period":         f"{period_start:%m/%d/%Y} – {period_end:%m/%d/%Y}",
            "SF":            f"{current_sqft:,}",
            "Base Rent":      round(base_components),
            "Opex":           round(opex_components),
            "Parking Exp":    round(p_year * current_sqft * frac),
            "Rent Abatement": -round(abate_credit) if abate_credit else 0,
            "Moving & FF&E":  round(move_ffe_exp),
            "Additional Credit": -round(add_credit_full) if i==0 else 0,
            "Net Rent":       round(abs(net_rent)),
            "Base Components": round(base_components + opex_components),  # Track base components separately
        })

    # Calculate total rent (excluding parking)
    total_base_components = sum(row["Base Components"] for row in rows)
    
    # Add construction cost balance if it's positive (tenant pays extra)
    construction_balance = const_sf - ti_sf
    if construction_balance > 0:
        total_base_components += construction_balance * total_sqft

    # metrics
    npv_raw = npf.npv(disc_pct/100, cfs)
    npv     = abs(npv_raw)
    
    # Calculate total cost as sum of all net rent payments
    total_cost = sum(row["Net Rent"] for row in rows)

    # payback in months
    monthly_base = (base * total_sqft)/12 if base>0 else 0
    if monthly_base>0:
        total_abate_months = sum(abates) if custom_ab and abates else free_mo
        payback_mos = total_abate_months + (ti_credit_full)/monthly_base
        payback_lbl = f"{int(round(payback_mos))} mo"
    else:
        payback_lbl = "N/A"

    # average effective rent — un-prorated full years basis
    avg = total_cost/((full_years + (1 if extra_mos else 0))*total_sqft) if total_sqft>0 else 0

    # Calculate commission
    total_commission_base = 0
    for i in range(periods):
        current_month = i * 12 + (extra_mos if i == full_years else 12)
        current_sqft = total_sqft if exp_month > 0 and current_month >= exp_month else initial_sqft
        
        if custom_ab and abates:
            abate_months = abates[i] if i < len(abates) else 0
        else:
            abate_months = free_mo if i == 0 else 0
            
        if i < full_years:
            effective_months = 12 - abate_months
        else:
            effective_months = extra_mos - abate_months
            
        inc_pct = inc_list[i] if inc_list and i < len(inc_list) else p["inc"]
        base_year = base * (1 + inc_pct/100)**i
        
        if include_opex:
            raw_opex = opex * (1 + opexinc / 100) ** i
            if lease_type == "Full Service (Gross)":
                base_opex = opex_base or opex
                opex_year = max(0, raw_opex - base_opex)
            else:
                opex_year = raw_opex
            base_year += opex_year
            
        total_commission_base += base_year * current_sqft * (effective_months / 12)
        
    commission_amount = total_commission_base * (commission_pct / 100)

    summary = {
        "Option":            p["name"],
        "Start Date":        start_date.strftime("%m/%d/%Y"),
        "Base Term (mos)":   base_term_mos,
        "Total Term (mos)":  term_mos,
        "Abatement Type":    "Inside Term" if inside_term else "Added to Term",
        "Initial SF":        f"{initial_sqft:,}",
        "Size Change":       f"{exp_sqft:+,}" if exp_month > 0 else "-",  # Use + sign to show increase/decrease
        "Total SF":          f"{total_sqft:,}",
        "Total Cost":        f"${total_base_components:,.0f}",
        "Avg Eff. Rent":     f"${avg:,.2f} /SF/yr",
        "Payback":           payback_lbl,
        f"NPV ({disc_pct:.2f}%):": f"${npv:,.0f}",
        "TI Allowance":      f"${ti_credit_full:,.0f}",
        "Moving & FF&E":     f"${move_ffe_full:,.0f}",  # Combined Moving and FF&E
        "Construction Cost": f"${construction_full:,.0f}",
        "Additional Credit": f"${add_credit_full:,.0f}",
        "Commission Amount": commission_amount,
        "Commission Base":   total_commission_base,
        "Commission Rate":   commission_pct,
        "Include OpEx":      include_opex,
    }

    return summary, pd.DataFrame(rows)


# -- Streamlit UI Setup --
st.set_page_config(page_title="Savills Lease Analyzer", layout="wide")

# Initialize session state for saved scenarios if not exists
if 'saved_scenarios' not in st.session_state:
    st.session_state.saved_scenarios = {}

# Initialize count if not exists
if 'count' not in st.session_state:
    st.session_state.count = 1

def load_test_data():
    """Load test data into session state for a single scenario"""
    st.session_state.count = 1
    
    # Calculate parking spaces based on ratio
    ratio = 4.0  # 4 spaces per 1,000 SF
    sqft = 10000
    total_spaces = int(round((ratio * sqft) / 1000))  # 40 spaces for 10,000 SF at 4/1000
    unres_spaces = int(round(total_spaces * 0.8))  # 80% unreserved
    res_spaces = total_spaces - unres_spaces  # 20% reserved

    # Update all session state variables
    for key, value in {
        "sd0": date.today(),
        "tm0": 84,  # 7 years
        "sq0": sqft,
        "b0": 46.0,
        "ci0": False,  # Using default 3% increase
        "r0": 3.0,
        "lt0": "Triple Net (NNN)",
        "ox0": 12.0,
        "oi0": 3.0,
        "pc0": 150.0,
        "ps0": total_spaces,
        "mv0": 5.0,  # Moving expense $5/SF
        "cc0": 55.0,
        "fr0": 3,
        "ti0": 50.0,
        "ac0": 0.0,
        "dr0": 5.0,
        # Parking details
        "rt_unres0": ratio,  # Parking ratio per 1,000 SF
        "ps_unres0": unres_spaces,
        "pc_unres0": 150.0,
        "ps_res0": res_spaces,
        "pc_res0": 250.0,
        # Abatement
        "cab0": False,
        # TI and Credits
        "tifx0": False,
        "acfx0": False,
        "mvfx0": False,
        "ccfx0": False,
        "inside_term0": False
    }.items():
        st.session_state[key] = value

def load_comparison_test_data():
    """Load test data into session state for two scenarios to compare"""
    st.session_state.count = 2

    sqft = 10000
    
    # First scenario - Higher rent, more TI
    ratio0 = 3.0  # 3 spaces per 1,000 SF
    total_spaces0 = int(round((ratio0 * sqft) / 1000))  # 30 spaces
    unres_spaces0 = int(round(total_spaces0 * 0.8))  # 80% unreserved
    res_spaces0 = total_spaces0 - unres_spaces0  # 20% reserved

    scenario1 = {
        "name0": "High Rent + Concessions",
        "sd0": date.today(),
        "tm0": 84,  # 7 years
        "sq0": sqft,
        "b0": 48.0,  # Higher base rent
        "ci0": False,  # Using default 3% increase
        "r0": 3.0,
        "lt0": "Triple Net (NNN)",
        "ox0": 12.0,
        "oi0": 3.0,
        "pc0": 150.0,
        "ps0": total_spaces0,
        "mv0": 5.0,  # Moving expense $5/SF
        "cc0": 55.0,
        "fr0": 4,  # More free months
        "ti0": 60.0,  # Higher TI
        "ac0": 5.0,  # Additional credit
        "dr0": 5.0,
        # Parking details
        "rt_unres0": ratio0,  # Parking ratio per 1,000 SF
        "ps_unres0": unres_spaces0,
        "pc_unres0": 150.0,
        "ps_res0": res_spaces0,
        "pc_res0": 250.0,
        "cab0": False,
        "tifx0": False,
        "acfx0": False,
        "mvfx0": False,
        "ccfx0": False,
        "inside_term0": False
    }

    # Second scenario - Lower rent, less TI
    ratio1 = 4.0  # 4 spaces per 1,000 SF
    total_spaces1 = int(round((ratio1 * sqft) / 1000))  # 40 spaces
    unres_spaces1 = int(round(total_spaces1 * 0.8))  # 80% unreserved
    res_spaces1 = total_spaces1 - unres_spaces1

    scenario2 = {
        "name1": "Low Rent Base",
        "sd1": date.today(),
        "tm1": 84,  # 7 years
        "sq1": sqft,
        "b1": 44.0,  # Lower base rent
        "ci1": False,  # Using default 3% increase
        "r1": 3.0,
        "lt1": "Triple Net (NNN)",
        "ox1": 12.0,
        "oi1": 3.0,
        "pc1": 150.0,
        "ps1": total_spaces1,
        "mv1": 5.0,  # Moving expense $5/SF
        "cc1": 55.0,
        "fr1": 2,  # Fewer free months
        "ti1": 40.0,  # Lower TI
        "ac1": 15.0,  # Additional credit $15/SF
        "dr1": 5.0,
        # Parking details
        "rt_unres1": ratio1,  # Parking ratio per 1,000 SF
        "ps_unres1": unres_spaces1,
        "pc_unres1": 150.0,
        "ps_res1": res_spaces1,
        "pc_res1": 250.0,
        "cab1": True,  # Using custom abatement
        "tifx1": False,
        "acfx1": False,
        "mvfx1": False,
        "ccfx1": False,
        "inside_term1": False,
        # Custom abatement - 1 month for first 3 years
        "abate_1_1": 1,  # Year 1: 1 month abated
        "abate_1_2": 1,  # Year 2: 1 month abated
        "abate_1_3": 1,  # Year 3: 1 month abated
        "abate_1_4": 0,  # No abatement for remaining years
        "abate_1_5": 0,
        "abate_1_6": 0,
        "abate_1_7": 0
    }
    
    # Update session state with both scenarios
    for key, value in scenario1.items():
        st.session_state[key] = value
    for key, value in scenario2.items():
        st.session_state[key] = value

# Global styling
st.markdown("""
    <style>
    /* Reset for Streamlit elements */
    [data-testid="stMarkdown"] {
        all: unset !important;
    }
    
    /* Remove any list styling */
    [data-testid="stMarkdown"] ul,
    [data-testid="stMarkdown"] ol,
    [data-testid="stMarkdown"] li {
        all: unset !important;
        list-style: none !important;
    }
    
    /* Header styles */
    .stMarkdown p {
        margin: 0 !important;
        padding: 0 !important;
    }
    
    /* Metric card styles */
    .metric-card {
        background-color: white;
        padding: 1.5rem;
        border-radius: 0.75rem;
        margin: 0.75rem 0;
        box-shadow: 0 2px 4px rgba(0,0,0,0.05);
        border: 1px solid #e0e0e0;
    }
    
    .metric-value {
        font-size: 1.5em;
        font-weight: 600;
        color: #0066cc;
        margin: 0.5rem 0;
    }
    
    .metric-description {
        font-size: 0.9em;
        color: #666;
    }
    
    /* Section spacing */
    .section-spacer {
        margin: 2rem 0;
    }

    /* Tab styling */
    .stTabs [data-baseweb="tab-list"] {
        gap: 24px;
    }

    .stTabs [data-baseweb="tab"] {
        font-size: 2.4rem !important;
        font-weight: 700;
    }

    .stTabs [data-baseweb="tab-list"] button {
        font-size: 2.4rem !important;
        font-weight: 700;
    }

    .stTabs [data-baseweb="tab-list"] button[aria-selected="true"] {
        font-weight: 900;
    }

    /* Workflow instruction styling */
    .workflow-instruction {
        background: #f8f9fa;
        border-radius: 8px;
        padding: 8px;
        margin-bottom: 16px;
        text-align: center;
        border: 1px solid #e9ecef;
    }
    </style>
""", unsafe_allow_html=True)

def header(text, icon=""):
    return f"""
    <div style="display: inline-block; margin: 0; padding: 0;">
        <span class="header-text">{icon} {text}</span>
    </div>
    """

def subheader(text, icon=""):
    return f"""
    <div style="display: inline-block; margin: 0; padding: 0;">
        <span class="subheader-text">{icon} {text}</span>
    </div>
    """

# Create header container
with st.container():
    col1, col2 = st.columns([0.85, 0.15])
    with col1:
        st.markdown('<h1 style="font-size: 4rem;">Lease Analyzer</h1>', unsafe_allow_html=True)
    with col2:
        pass  # Logo removed as requested

st.caption("Created by Peyton Dowd")
st.markdown("---")

# Move Savills logo to the top of the sidebar
logo = Image.open("savills_logo.png")
st.sidebar.image(logo, width=300)

tab_inputs, tab_analysis, tab_comparison = st.tabs(["Inputs","Analysis","Comparison"])

# Sidebar for inputs
with st.sidebar:
    st.subheader("Save/Load Analysis")
    
    # Test Data Section in an expander
    with st.expander("🧪 Test Data", expanded=False):
        col1, col2 = st.columns(2)
        with col1:
            if st.button("Single Option", use_container_width=True):
                load_test_data()
                st.success("Single option test data loaded!")
                st.rerun()
        with col2:
            if st.button("Compare Two", use_container_width=True):
                load_comparison_test_data()
                st.success("Comparison test data loaded!")
                st.rerun()
    
    # Save/Load Section in an expander
    with st.expander("💾 Save & Load Scenarios", expanded=False):
        # Save Section
        st.markdown("##### Save Current Scenario")
        save_name = st.text_input("Enter name to save scenario", key="save_name")
        if st.button("Save Scenario", use_container_width=True):
            if save_name:
                # Collect all current inputs
                current_scenario = {
                    "name": st.session_state.get("name0", "Option 1"),
                    "start_date": st.session_state.get("sd0", date.today()),
                    "term_mos": st.session_state.get("tm0", 0),
                    "sqft": st.session_state.get("sq0", 0),
                    "base": st.session_state.get("b0", 46.0),
                    "custom_inc": st.session_state.get("ci0", False),
                    "inc": st.session_state.get("r0", 3.0),
                    "lease_type": st.session_state.get("lt0", "Triple Net (NNN)"),
                    "opex": st.session_state.get("ox0", 12.0),
                    "opexinc": st.session_state.get("oi0", 3.0),
                    "park_cost": st.session_state.get("pc0", 150.0),
                    "park_spaces": st.session_state.get("ps0", 0),
                    "move_exp": st.session_state.get("mv0", 5.0),
                    "construction": st.session_state.get("cc0", 0.0),
                    "free": st.session_state.get("fr0", 3),
                    "ti": st.session_state.get("ti0", 50.0),
                    "add_cred": st.session_state.get("ac0", 0.0),
                    "disc": st.session_state.get("dr0", 0.0)
                }
                st.session_state.saved_scenarios[save_name] = current_scenario
                st.success(f"Scenario '{save_name}' saved successfully!")
            else:
                st.warning("Please enter a name for the scenario")
        
        st.markdown("---")
        
        # Load Section
        st.markdown("##### Load Saved Scenario")
        if st.session_state.saved_scenarios:
            scenario_names = list(st.session_state.saved_scenarios.keys())
            selected_scenario = st.selectbox("Select scenario to load", scenario_names, key="load_scenario")
            
            col1, col2 = st.columns([1, 1])
            with col1:
                if st.button("Load", use_container_width=True):
                    scenario = st.session_state.saved_scenarios[selected_scenario]
                    # Update all session state variables
                    for key, value in scenario.items():
                        st.session_state[key + "0"] = value
                    st.success(f"Loaded scenario: {selected_scenario}")
            
            with col2:
                if st.button("Delete", use_container_width=True):
                    del st.session_state.saved_scenarios[selected_scenario]
                    st.success(f"Deleted scenario: {selected_scenario}")
                    st.rerun()
        else:
            st.info("No saved scenarios available")

# Auto-collapse sidebar on page load
components.html(
    """
    <script>
    window.addEventListener('DOMContentLoaded', (event) => {
        const sidebarCollapseBtn = window.parent.document.querySelector('[data-testid="collapsedControl"]');
        if (sidebarCollapseBtn && !sidebarCollapseBtn.getAttribute('aria-expanded')) {
            sidebarCollapseBtn.click();
        }
    });
    </script>
    """,
    height=0,
    width=0
)
=======

        gross_full = (b_year + o_year + p_year) * sqft
        gross      = gross_full * frac
        move_exp   = move_sf * sqft if i == 0 else 0

        # abatement credit
        if custom_ab and abates:
            abate_credit = abates[i]/12 * base * sqft
        else:
            abate_credit = free_mo/12 * base * sqft if i == 0 else 0

        # total credit (only abatement and additional credit)
        total_credit = abate_credit + (add_credit_full if i==0 else 0)

        # Net Rent calculation (as requested)
        net_rent = gross + move_exp - total_credit

        rows.append({
            "Year":           i+1,
            "Period":         f"{period_start:%m/%d/%Y} – {period_end:%m/%d/%Y}",
            "Base Rent":      round(b_year * sqft * frac),
            "Opex":           round(o_year * sqft * frac),
            "Parking Exp":    round(p_year * sqft * frac),
            "Moving Expense": round(move_exp),
            "Rent Abatement": -round(abate_credit) if abate_credit else 0,
            "Additional Credit": -round(add_credit_full) if i==0 else 0,
            "Net Rent":       round(abs(net_rent)),
        })
        cfs.append(-gross + abate_credit + ti_credit_full + add_credit_full + move_credit_full if i==0 else -gross + abate_credit)

    # metrics
    npv_raw = npf.npv(disc_pct/100, cfs)
    npv     = abs(npv_raw)
    occ     = sum(row["Net Rent"] for row in rows)

    # payback in months
    monthly_base = (base * sqft)/12 if base>0 else 0
    if monthly_base>0:
        total_abate_months = sum(abates) if custom_ab and abates else free_mo
        payback_mos = total_abate_months + (ti_credit_full)/monthly_base
        payback_lbl = f"{int(round(payback_mos))} mo"
    else:
        payback_lbl = "N/A"

    # average effective rent — un-prorated full years basis
    avg = occ/((full_years + (1 if extra_mos else 0))*sqft) if sqft>0 else 0

    summary = {
        "Option":            p["name"],
        "Start Date":        start_date.strftime("%m/%d/%Y"),
        "Term (mos)":        term_mos,
        "RSF":               sqft,
        "Total Cost":        f"${occ:,.0f}",
        "Avg Eff. Rent":     f"${avg:,.2f} /SF/yr",
        "Payback":           payback_lbl,
        f"NPV ({disc_pct:.2f}%):": f"${npv:,.0f}",
        "TI Allowance":      f"${ti_credit_full:,.0f}",
        "Moving Exp":        f"${move_credit_full:,.0f}",
        "Construction Cost": f"${construction_full:,.0f}",
        "Additional Credit": f"${add_credit_full:,.0f}"
    }

    # Set Total Cost to sum of Net Rent
    if 'Net Rent' in rows:
        total_cost = sum(abs(net_rent) for net_rent in cfs)
        summary['Total Cost'] = f"${total_cost:,.0f}"

    return summary, pd.DataFrame(rows)


# -- Streamlit UI Setup --
st.set_page_config(page_title="Savills Lease Analyzer", layout="wide")

# Initialize session state for saved scenarios if not exists
if 'saved_scenarios' not in st.session_state:
    st.session_state.saved_scenarios = {}

# Global styling
st.markdown("""
    <style>
    .header-container {
        display: flex;
        justify-content: space-between;
        align-items: center;
        width: 100%;
    }
    .logo-container {
        text-align: right;
    }
    .save-load-container {
        background-color: #f0f2f6;
        padding: 1.5rem;
        border-radius: 0.5rem;
        margin: 1rem 0;
        border: 1px solid #e0e0e0;
    }
    .stButton button {
        width: 100%;
        margin-top: 0.5rem;
        background-color: #0066cc;
        color: white;
    }
    .stButton button:hover {
        background-color: #0052a3;
    }
    div[data-testid="stVerticalBlock"] > div:nth-of-type(1) {
        padding-top: 1rem;
    }
    </style>
    """, unsafe_allow_html=True)

# Create header container
with st.container():
    col1, col2 = st.columns([0.85, 0.15])
    with col1:
        st.title("Savills | Lease Analyzer")
    with col2:
        logo = Image.open("savills_logo.png")
        st.image(logo, width=180)

st.caption("Created by Peyton Dowd")
st.markdown("---")

tab_inputs, tab_analysis, tab_comparison = st.tabs(["Inputs","Analysis","Comparison"])
>>>>>>> 9b612ce4

# ---- Inputs Tab ----
with tab_inputs:
    st.header("Configure & Compare Scenarios")
<<<<<<< HEAD
    count = st.number_input("Number of Scenarios", 1, 10, key="count")
=======
    
    # Save/Load Section
    with st.container():
        st.markdown('<div class="save-load-container">', unsafe_allow_html=True)
        
        save_col, load_col = st.columns([1, 1])
        
        with save_col:
            st.markdown("##### 💾 Save Current Scenario")
            save_name = st.text_input("Enter name to save scenario", key="save_name")
            if st.button("Save Scenario", use_container_width=True):
                if save_name:
                    # Collect all current inputs
                    current_scenario = {
                        "name": st.session_state.get("name0", "Option 1"),
                        "start_date": st.session_state.get("sd0", date.today()),
                        "term_mos": st.session_state.get("tm0", 0),
                        "sqft": st.session_state.get("sq0", 0),
                        "base": st.session_state.get("b0", 46.0),
                        "custom_inc": st.session_state.get("ci0", False),
                        "inc": st.session_state.get("r0", 3.0),
                        "lease_type": st.session_state.get("lt0", "Triple Net (NNN)"),
                        "opex": st.session_state.get("ox0", 12.0),
                        "opexinc": st.session_state.get("oi0", 3.0),
                        "park_cost": st.session_state.get("pc0", 150.0),
                        "park_spaces": st.session_state.get("ps0", 0),
                        "move_exp": st.session_state.get("mv0", 10.0),
                        "construction": st.session_state.get("cc0", 0.0),
                        "free": st.session_state.get("fr0", 3),
                        "ti": st.session_state.get("ti0", 50.0),
                        "add_cred": st.session_state.get("ac0", 0.0),
                        "disc": st.session_state.get("dr0", 0.0)
                    }
                    st.session_state.saved_scenarios[save_name] = current_scenario
                    st.success(f"Scenario '{save_name}' saved successfully!")
                else:
                    st.warning("Please enter a name for the scenario")
        
        with load_col:
            st.markdown("##### 📂 Load Saved Scenario")
            if st.session_state.saved_scenarios:
                scenario_names = list(st.session_state.saved_scenarios.keys())
                selected_scenario = st.selectbox("Select scenario to load", scenario_names, key="load_scenario")
                
                col1, col2 = st.columns([1, 1])
                with col1:
                    if st.button("Load", use_container_width=True):
                        scenario = st.session_state.saved_scenarios[selected_scenario]
                        # Update all session state variables
                        for key, value in scenario.items():
                            st.session_state[key + "0"] = value
                        st.success(f"Loaded scenario: {selected_scenario}")
                
                with col2:
                    if st.button("Delete", use_container_width=True):
                        del st.session_state.saved_scenarios[selected_scenario]
                        st.success(f"Deleted scenario: {selected_scenario}")
                        st.rerun()
            else:
                st.info("No saved scenarios available")
        
        st.markdown('</div>', unsafe_allow_html=True)
    
    # Main configuration section
    st.markdown("### Configuration")
    compare = st.checkbox("🔁 Compare Multiple Options")
    count   = st.number_input("Number of Options", 1, 10, 1) if compare else 1
>>>>>>> 9b612ce4

    inputs = []
    for i in range(int(count)):
        with st.expander(f"Scenario {i+1}", expanded=(i==0)):
<<<<<<< HEAD
            # Space & Term Section
            st.markdown("#### Space & Term")
            
            # Basic Information
            name = st.text_input("Name", key=f"name{i}")
            if not name:  # If no name is provided, use default
                name = f"Option {i+1}"
            if f"sd{i}" not in st.session_state:
                st.session_state[f"sd{i}"] = date.today()
            start_dt = st.date_input("Lease Commencement", key=f"sd{i}")
            term_mos = st.number_input("Lease Term (months)", min_value=0, max_value=600, step=1, key=f"tm{i}")
            
            initial_sqft = st.number_input("Initial RSF", min_value=0, max_value=200000, step=1, key=f"sq{i}")
            has_size_change = st.checkbox("Include Size Change", key=f"exp{i}")
            
            if has_size_change:
                if term_mos > 0:
                    default_change_month = min(12, term_mos)
                    change_month = st.number_input("Change Month", min_value=1, max_value=term_mos, step=1, key=f"em{i}")
                    # Calculate which year the change occurs in
                    change_year = (change_month - 1) // 12 + 1
                    max_reduction = -initial_sqft if initial_sqft > 0 else 0
                    change_sqft = st.number_input("Size Change (±RSF)", min_value=max_reduction, max_value=200000, step=1, key=f"es{i}")
                    total_sqft = initial_sqft + change_sqft
                    if total_sqft > 0:
                        change_type = "expansion" if change_sqft > 0 else "reduction" if change_sqft < 0 else "no change"
                        if change_sqft != 0:
                            st.caption(f"→ {abs(change_sqft):,} SF {change_type} in month {change_month} (Year {change_year})")
                        st.caption(f"→ Total SF after change: {total_sqft:,}")
                    else:
                        st.error("Total SF cannot be negative or zero")
                        total_sqft = initial_sqft
                        change_sqft = 0
                else:
                    st.warning("Please set lease term before adding size change")
                    change_month = 0
                    change_sqft = 0
                    total_sqft = initial_sqft
            else:
                change_month = 0
                change_sqft = 0
                total_sqft = initial_sqft
            
            st.markdown("---")

            # Rent & Operating Costs Section
            st.markdown("#### Rent & Operating Costs")
            
            # Base Rent Subsection
            st.markdown("##### Base Rent")
            base = st.number_input("Base Rent ($/SF/yr)", min_value=0.0, max_value=1000.0, step=0.01, format="%.2f", key=f"b{i}")
            custom_inc = st.checkbox("Custom Rent ↑ per Year", key=f"ci{i}")
            if custom_inc:
                yrs = term_mos//12 + (1 if term_mos%12 else 0)
                rent_incs = [st.number_input(f"Year {y} ↑ (%)", min_value=0.0, max_value=100.0, step=0.01, format="%.2f", key=f"yrinc_{i}_{y}") for y in range(1, int(yrs)+1)]
            else:
                rent_incs = None
                inc = st.number_input("Base Rent ↑ (%)", min_value=0.0, max_value=100.0, step=0.01, format="%.2f", key=f"r{i}")

            # Operating Expenses Subsection
            st.markdown("##### Operating Expenses")
            lease_type = st.selectbox(
                "Lease Type",
                ["Full Service (Gross)", "Triple Net (NNN)"],
                key=f"lt{i}"
            )

            if lease_type == "Triple Net (NNN)":
                opex = st.number_input("OPEX ($/SF/yr)", min_value=0.0, max_value=500.0, step=0.01, format="%.2f", key=f"ox{i}")
                opexinc = st.number_input("Estimated OpEx ↑ (%)", min_value=0.0, max_value=100.0, step=0.01, format="%.2f", key=f"oi{i}")
                opex_base = None  # NNN pays everything
            else:
                opex = 0.0  # Full Service doesn't pay OPEX
                opexinc = 0.0  # No OPEX increase for Full Service
                opex_base = None  # No base year for Full Service

            # Parking Subsection
            st.markdown("##### Parking")
            fxp = st.checkbox("Fixed Parking Spaces", key=f"fxp{i}")
            if fxp:
                unres_spaces = st.number_input("Unreserved Spaces", min_value=0, max_value=500, step=1, key=f"ps_unres{i}")
                unres_cost = st.number_input("Unreserved $/space/mo", min_value=0.0, max_value=500.0, step=0.01, format="%.2f", key=f"pc_unres{i}")
                res_spaces = st.number_input("Reserved Spaces", min_value=0, max_value=500, step=1, key=f"ps_res{i}")
                res_cost = st.number_input("Reserved $/space/mo", min_value=0.0, max_value=1000.0, step=0.01, format="%.2f", key=f"pc_res{i}")
            else:
                unres_ratio = st.number_input("Unreserved Ratio (spaces/1k SF)", min_value=0.0, max_value=100.0, step=0.01, format="%.2f", key=f"rt_unres{i}")
                total_spaces = unres_ratio * (initial_sqft or 0) / 1000
                res_spaces = st.number_input("Reserved Spaces", min_value=0, max_value=500, step=1, key=f"ps_res{i}")
                unres_spaces = int(round(max(total_spaces - res_spaces, 0)))
                st.caption(f"→ {unres_spaces} unreserved, {res_spaces} reserved spaces")
                unres_cost = st.number_input("Unreserved $/space/mo", min_value=0.0, max_value=500.0, step=0.01, format="%.2f", key=f"pc_unres{i}")
                res_cost = st.number_input("Reserved $/space/mo", min_value=0.0, max_value=1000.0, step=0.01, format="%.2f", key=f"pc_res{i}")
            
            # Add parking escalation input
            park_inc = st.number_input("Estimated Annual Parking Cost ↑ (%)", min_value=0.0, max_value=100.0, step=0.01, format="%.2f", key=f"pi{i}")
            
            park_spaces = unres_spaces + res_spaces
            park_cost = (unres_cost * unres_spaces + res_cost * res_spaces) / (park_spaces if park_spaces else 1)
            park_detail = {
                'unres_spaces': unres_spaces,
                'unres_cost': unres_cost,
                'res_spaces': res_spaces,
                'res_cost': res_cost,
                'park_inc': park_inc
            }

            st.markdown("---")

            # Capital Expenses Section
            st.markdown("#### Capital Expenses")
            
            # Total Construction Cost Subsection
            st.markdown("##### Total Construction Cost")
            cc_fx = st.checkbox("Fixed Total Construction Cost (total $)", key=f"ccfx{i}")
            if cc_fx:
                cc_tot = st.number_input("Total Construction Cost (total $)", min_value=0.0, max_value=10000000.0, step=0.01, format="%.2f", key=f"cc_tot{i}")
                const_sf = cc_tot/(initial_sqft or 1)
                if initial_sqft > 0:
                    st.caption(f"→ ${const_sf:.2f}/SF")
            else:
                const_sf = st.number_input("Total Construction Cost ($/SF)", min_value=0.0, max_value=1000.0, step=0.01, format="%.2f", key=f"cc{i}")

            # Moving Expense Subsection
            st.markdown("##### Moving Cost")
            mv_fx = st.checkbox("Fixed Moving Cost (total $)", key=f"mvfx{i}")
            if mv_fx:
                mv_tot = st.number_input("Moving Cost (total $)", min_value=0.0, max_value=10000000.0, step=0.01, format="%.2f", key=f"mv_tot{i}")
                mv_sf = mv_tot/(initial_sqft or 1)
                if initial_sqft > 0:
                    st.caption(f"→ ${mv_sf:.2f}/SF")
            else:
                mv_sf = st.number_input("Moving Cost ($/SF)", min_value=0.0, max_value=500.0, step=0.01, format="%.2f", key=f"mv{i}")

            # FF&E Subsection
            st.markdown("##### FF&E")
            ffe_fx = st.checkbox("Fixed FF&E Expense (total $)", key=f"ffefx{i}")
            if ffe_fx:
                ffe_tot = st.number_input("FF&E Expense (total $)", min_value=0.0, max_value=10000000.0, step=0.01, format="%.2f", key=f"ffe_tot{i}")
                ffe_sf = ffe_tot/(initial_sqft or 1)
                if initial_sqft > 0:
                    st.caption(f"→ ${ffe_sf:.2f}/SF")
            else:
                ffe_sf = st.number_input("FF&E Exp ($/SF)", min_value=0.0, max_value=500.0, step=0.01, format="%.2f", key=f"ffe{i}")

            st.markdown("---")

            # Concessions Section
            st.markdown("#### Concessions")
            
            # Abatement Subsection
            st.markdown("##### Rent Abatement")
            lease_type = st.session_state.get(f"lt{i}", "Triple Net (NNN)")
            base_only = False  # Initialize base_only
            
            free_mo = st.number_input("Rent Abatement (mo)", min_value=0, max_value=24, step=1, key=f"fr{i}")
            cust_ab = st.checkbox("Custom Abatement per Year", key=f"cab{i}")
            
            if cust_ab:
                yrs = term_mos//12 + (1 if term_mos%12 else 0)
                abates = [st.number_input(f"Year {y} Abate (mo)", min_value=0, max_value=term_mos, step=1, key=f"abate_{i}_{y}") for y in range(1,yrs+1)]
                free_mo = 0
            else:
                abates = None
            
            inside_term = st.checkbox("Abatement inside of the Term", key=f"inside_term{i}", help="If checked, abatement months will not extend the lease term")
            if lease_type == "Triple Net (NNN)":
                base_only = st.checkbox("Abatement applies to Base Rent only", key=f"base_only{i}", help="If checked, tenant will continue to pay OpEx during abatement period")

            # TI Allowance Subsection
            st.markdown("##### TI Allowance")
            ti_fx = st.checkbox("Fixed TI Allowance (total $)", key=f"tifx{i}")
            if ti_fx:
                tot = st.number_input("TI Allowance (total $)", min_value=0.0, max_value=10000000.0, step=0.01, format="%.2f", key=f"titot{i}")
                ti_sf = tot/(initial_sqft or 1)
                if initial_sqft > 0:
                    st.caption(f"→ ${ti_sf:.2f}/SF")
            else:
                ti_sf = st.number_input("TI Allowance ($/SF)", min_value=0.0, max_value=500.0, step=0.01, format="%.2f", key=f"ti{i}")

            # Additional Credits Subsection
            st.markdown("##### Additional Credits")
            ac_fx = st.checkbox("Fixed Additional Credits (total $)", key=f"acfx{i}")
            if ac_fx:
                ac_tot = st.number_input("Additional Credits (total $)", min_value=0.0, max_value=10000000.0, step=0.01, format="%.2f", key=f"ac_tot{i}")
                add_cred = ac_tot/(initial_sqft or 1)
                if initial_sqft > 0:
                    st.caption(f"→ ${add_cred:.2f}/SF")
            else:
                add_cred = st.number_input("Additional Credits ($/SF)", min_value=0.0, max_value=500.0, step=0.01, format="%.2f", key=f"ac{i}")

            st.markdown("---")

            # Financial Parameters
            st.markdown("#### Financial Parameters")
            disc_pct = st.number_input("Discount Rate (%)", min_value=0.0, max_value=100.0, step=0.01, format="%.2f", key=f"dr{i}")
            
            # Commission Parameters (Internal Use)
            st.markdown("#### Commission (Internal)")
            st.caption("Internal use only - not shown in client-facing outputs")
            comm_pct = st.number_input("Commission Rate (%)", min_value=0.0, max_value=100.0, step=0.01, format="%.2f", key=f"cm{i}")
            include_opex = st.checkbox("Include OpEx in Commission Calculation", key=f"io{i}")
=======
            # Basic Information
            name      = st.text_input("Name", f"Option {i+1}", key=f"name{i}")
            start_dt  = st.date_input("Lease Commencement", date.today(), key=f"sd{i}")
            term_mos  = st.number_input("Lease Term (months)", 0, 600, 0, 1, key=f"tm{i}")
            sqft      = st.number_input("Rentable SF", 0, 200000, 0, 1, key=f"sq{i}")
            st.markdown("---")

            # Rent and Operating Expenses Section
            rent_col, opex_col = st.columns(2)
            
            with rent_col:
                st.markdown("#### Base Rent")
                base = st.number_input("Base Rent ($/SF/yr)", 0.0, 1000.0, 46.0, 0.01, key=f"b{i}")
                custom_inc = st.checkbox("Custom Rent ↑ per Year", key=f"ci{i}")
                if custom_inc:
                    yrs = term_mos//12 + (1 if term_mos%12 else 0)
                    rent_incs = [st.number_input(f"Year {y} ↑ (%)", 0.0, 100.0, 0.0, 0.1, key=f"yrinc_{i}_{y}") for y in range(1,yrs+1)]
                else:
                    rent_incs = None
                    inc = st.number_input("Default Rent ↑ (%)", 0.0, 100.0, 3.0, 0.1, key=f"r{i}")
            
            with opex_col:
                st.markdown("#### Operating Expenses")
                lease_type = st.selectbox(
                    "Lease Type",
                    ["Full Service (Gross)", "Triple Net (NNN)"],
                    key=f"lt{i}"
                )

                if lease_type == "Triple Net (NNN)":
                    opex = st.number_input("OPEX ($/SF/yr)", 0.0, 500.0, 12.0, 0.01, key=f"ox{i}")
                    opexinc = st.number_input("OPEX ↑ (%)", 0.0, 100.0, 3.0, 0.1, key=f"oi{i}")
                    opex_base = None  # NNN pays everything
                else:
                    opex = 0.0  # Full Service doesn't pay OPEX
                    opexinc = 0.0  # No OPEX increase for Full Service
                    opex_base = None  # No base year for Full Service

            st.markdown("---")

            # Parking Section
            st.markdown("#### Parking")
            fxp = st.checkbox("Fixed Parking Spaces", key=f"fxp{i}")
            if fxp:
                park_spaces = st.number_input("Spaces", 0,500,0,1, key=f"ps{i}")
            else:
                ratio = st.number_input("Ratio (spaces/1k SF)", 0.0,100.0,0.0,0.1, key=f"rt{i}")
                park_spaces = int(round(ratio*(sqft or 0)/1000))
                st.caption(f"→ {park_spaces} spaces")
            park_cost = st.number_input("Parking $/space/mo", 0.0,500.0,150.0,0.01, key=f"pc{i}")
            st.markdown("---")

            # Additional Costs Section
            st.markdown("#### Additional Costs")
            mv_sf = st.number_input("Moving Exp ($/SF)", 0.0,500.0,10.0,0.01, key=f"mv{i}")
            const_sf = st.number_input("Construction Exp ($/SF)", 0.0,1000.0,0.0,0.01, key=f"cc{i}")

            # Abatement Section
            st.markdown("#### Abatement")
            cust_ab = st.checkbox("Custom Abatement per Year", key=f"cab{i}")
            if cust_ab:
                yrs = term_mos//12 + (1 if term_mos%12 else 0)
                abates = [st.number_input(f"Year {y} Abate (mo)", 0, term_mos, 0,1, key=f"abate_{i}_{y}") for y in range(1,yrs+1)]
                free_mo = 0
            else:
                abates = None
                free_mo = st.number_input("Rent Abatement (mo)", 0,24,3,1, key=f"fr{i}")

            # TI Allowance Section
            st.markdown("#### TI Allowance")
            ti_fx = st.checkbox("Fixed TI Allowance (total $)", key=f"tifx{i}")
            if ti_fx:
                tot = st.number_input("TI Allowance (total $)",0.0,1e7,0.0,1.0, key=f"titot{i}")
                ti_sf = tot/(sqft or 1)
            else:
                ti_sf = st.number_input("TI Allowance ($/SF)",0.0,500.0,50.0,1.0, key=f"ti{i}")

            # Additional Credits Section
            st.markdown("#### Additional Credits")
            ac_fx = st.checkbox("Fixed Additional Credits (total $)", key=f"acfx{i}")
            if ac_fx:
                ac_tot = st.number_input("Additional Credits (total $)",0.0,1e7,0.0,1.0, key=f"ac_tot{i}")
                add_cred = ac_tot/(sqft or 1)
            else:
                add_cred = st.number_input("Additional Credits ($/SF)",0.0,500.0,0.0,0.01, key=f"ac{i}")

            # Discount Rate
            st.markdown("#### Financial Parameters")
            disc_pct = st.number_input("Discount Rate (%)",0.0,100.0,0.0,0.01, key=f"dr{i}")
>>>>>>> 9b612ce4

            inputs.append({
                "name":          name,
                "start_date":    start_dt,
                "term_mos":      term_mos,
<<<<<<< HEAD
                "sqft":          initial_sqft,
                "exp_month":     change_month,
                "exp_sqft":      change_sqft,
                "total_sqft":    total_sqft,
=======
                "sqft":          sqft,
>>>>>>> 9b612ce4
                "base":          base,
                "inc":           inc if not custom_inc else None,
                "rent_incs":     rent_incs,
                "lease_type":    lease_type,
                "opex_base":     opex_base,
                "opex":          opex,
                "opexinc":       opexinc,
                "park_cost":     park_cost,
                "park_spaces":   park_spaces,
<<<<<<< HEAD
                "park_detail":   park_detail,
                "move_exp":      mv_sf,
                "construction":  const_sf,
                "ffe":           ffe_sf,
=======
                "move_exp":      mv_sf,
                "construction":  const_sf,
>>>>>>> 9b612ce4
                "free":          free_mo,
                "ti":            ti_sf,
                "add_cred":      add_cred,
                "disc":          disc_pct,
                "custom_abate":  cust_ab,
                "abates":        abates,
<<<<<<< HEAD
                "inside_term":   inside_term,
                "base_only_abate": base_only if lease_type == "Triple Net (NNN)" else False,
                "commission":    comm_pct,
                "include_opex":  include_opex,
            })

    # Run Analysis Button after inputs are created
    st.markdown("---")
    st.markdown("""
        <style>
        /* Main button styling */
        .stButton > button {
            background-color: #0066cc !important;
            color: white !important;
            font-size: 1.2em !important;
            font-weight: 500 !important;
            padding: 0.7em 1em !important;
            border-radius: 6px !important;
            border: none !important;
            box-shadow: 0 2px 4px rgba(0, 0, 0, 0.1) !important;
            transition: all 0.2s ease !important;
            width: 100% !important;
            margin: 0.5em 0 !important;
        }

        /* Hover state */
        .stButton > button:hover {
            background-color: #0052a3 !important;
            box-shadow: 0 4px 6px rgba(0, 0, 0, 0.15) !important;
            transform: translateY(-1px) !important;
        }

        /* Active/Click state */
        .stButton > button:active {
            transform: translateY(0px) !important;
            box-shadow: 0 1px 2px rgba(0, 0, 0, 0.1) !important;
            background-color: #004080 !important;
        }
        </style>
    """, unsafe_allow_html=True)
    
    col1, col2, col3 = st.columns([1, 1, 1])
    with col2:
        if st.button("🚀 Run Analysis", use_container_width=True):
            if len(inputs) > 0:
                st.session_state["results"] = [(p, *analyze_lease(p)) for p in inputs]
                st.query_params.update({"tab": "analysis"})
                st.success("Analysis complete! Switch to the Analysis tab to view results.")
            else:
                st.error("Please configure at least one scenario before running analysis.")

    st.markdown("---")
    st.markdown("<p style='font-size: 0.8em; color: gray;'>© 2025 Savills. All rights reserved.</p>", unsafe_allow_html=True)
=======
            })

    st.markdown("<p style='font-size: 0.8em; color: gray;'>© 2025 Savills. All rights reserved.</p>", unsafe_allow_html=True)

    if st.button("Run Analysis"):
        st.session_state["results"] = [(p, *analyze_lease(p)) for p in inputs]
        st.query_params.update({"tab": "analysis"})

>>>>>>> 9b612ce4

# ---- Analysis Tab ----
with tab_analysis:
    results = st.session_state.get("results", [])
    if not results:
        st.warning("Run analysis first in Inputs.")
    else:
<<<<<<< HEAD
        for idx, (p, s, wf) in enumerate(results):
            st.header(f"Scenario {idx+1}: {s['Option']}")

            # Lease Summary Section
            st.markdown("### Lease Summary")
            
            # Create a container for the summary
            with st.container():
                col1, col2 = st.columns([2, 1])
                
                with col1:
                    # Lease Term Section
                    with st.container():
                        st.markdown("#### Lease Term")
                        
                        # Get abatement details
                        abate_details = ""
                        if p.get("custom_abate") and p.get("abates"):
                            # For custom abatement, show which years have abatement
                            abate_years = [f"Year {i+1}: {months}mo" 
                                         for i, months in enumerate(p.get("abates")) 
                                         if months > 0]
                            if abate_years:
                                abate_details = f" ({', '.join(abate_years)})"
                        elif p.get("free", 0) > 0:
                            # For standard abatement, it's always in Year 1
                            abate_details = " (Year 1)"
                        
                        # Calculate total abatement
                        total_abate = sum(p.get("abates", [])) if p.get("custom_abate") else p.get("free", 0)
                        
                        # Determine abatement type label
                        if total_abate > 0:
                            if p.get("lease_type") == "Triple Net (NNN)":
                                if p.get("base_only_abate"):
                                    abate_type = "Base Rent Only"
                                else:
                                    abate_type = "Base Rent & OpEx"
                                abate_text = f"{total_abate} months{abate_details} ({abate_type})"
                            else:
                                abate_text = f"{total_abate} months{abate_details}"
                        else:
                            abate_text = "None"
                        
                        lease_term_df = pd.DataFrame([
                            ["Commencement", p.get("start_date", "").strftime("%m/%d/%Y") if p.get("start_date") else ""],
                            ["Base Term", f"{p.get('term_mos', '')} months"],
                            ["Months Abated", abate_text],
                            ["Total Term", f"{s.get('Total Term (mos)', '')} months"],
                            ["Expiration", (p.get("start_date") + relativedelta(months=s.get("Total Term (mos)", 0))).strftime("%m/%d/%Y") if p.get("start_date") else ""]
                        ], columns=['Label', 'Value'])
                        
                        styled_lease_term_df = lease_term_df.style\
                            .set_properties(**{'text-align': 'left'})\
                            .hide(axis=0)\
                            .hide(axis=1)
                        
                        st.dataframe(styled_lease_term_df, hide_index=True)
                    
                    # Square Footage Section
                    with st.container():
                        st.markdown("#### Square Footage")
                        # Calculate which year the change occurs in
                        if p.get('exp_month', 0) > 0:
                            change_year = (p.get('exp_month', 0) - 1) // 12 + 1
                            size_change_text = f"{p.get('exp_sqft', 0):+,} (Year {change_year})"
                        else:
                            size_change_text = "-"
                            
                        square_footage_df = pd.DataFrame([
                            ["Initial SF", f"{p.get('sqft', ''):,}"],
                            ["Size Change", size_change_text],
                            ["Total SF", f"{p.get('total_sqft', ''):,}"]
                        ], columns=['Label', 'Value'])
                        
                        styled_square_footage_df = square_footage_df.style\
                            .set_properties(**{'text-align': 'left'})\
                            .hide(axis=0)\
                            .hide(axis=1)
                        
                        st.dataframe(styled_square_footage_df, hide_index=True)
                    
                    # Capital Costs Section
                    with st.container():
                        st.markdown("#### Capital Costs")
                        construction_balance = p.get('construction', 0) - p.get('ti', 0)
                        balance_color = "red" if construction_balance > 0 else "green"
                        
                        # Create DataFrame for capital costs
                        capital_costs_df = pd.DataFrame([
                            ["Total Construction Cost", f"${p.get('construction', 0):,.2f} /SF"],
                            ["TI Allowance", f"${p.get('ti', 0):,.2f} /SF"],
                            ["Construction Cost Balance", f"${construction_balance:,.2f} /SF"],
                            ["Moving Cost", f"${p.get('move_exp', 0):,.2f} /SF"],
                            ["FF&E", f"${p.get('ffe', 0):,.2f} /SF"]
                        ], columns=['Label', 'Value'])
                        
                        # Apply styling
                        def style_df(df):
                            return pd.DataFrame(
                                [[''] * len(df.columns) if 'Construction Cost Balance' not in row['Label'] 
                                 else ['', f'color: {balance_color}'] for _, row in df.iterrows()],
                                index=df.index, columns=df.columns
                            )
                        
                        styled_df = capital_costs_df.style\
                            .set_properties(**{'text-align': 'left'})\
                            .apply(style_df, axis=None)\
                            .hide(axis=0)\
                            .hide(axis=1)
                        
                        st.dataframe(styled_df, hide_index=True)
                        st.caption("Note: A positive Construction Cost Balance (red) means additional tenant cost; negative (green) means tenant credit.")
                
                with col2:
                    # Base Rent Section
                    with st.container():
                        st.markdown("#### Base Rent")
                        base_rent_df = pd.DataFrame([
                            ["Base Rent", f"${p.get('base', 0):,.2f}"],
                            ["Type", p.get('lease_type', '')],
                            ["Escalation", f"{p.get('inc', 0)}%"]
                        ], columns=['Label', 'Value'])
                        styled_base_df = base_rent_df.style\
                            .set_properties(**{'text-align': 'left'})\
                            .hide(axis=0)\
                            .hide(axis=1)
                        st.dataframe(styled_base_df, hide_index=True)
                    
                    # Operating Expenses Section
                    with st.container():
                        st.markdown("#### Operating Expenses")
                        operating_expenses_df = pd.DataFrame([
                            ["OpEx Base Year", f"${p.get('opex', 0):,.2f}"],
                            ["Escalation", f"{p.get('opexinc', 0)}%"]
                        ], columns=['Label', 'Value'])
                        styled_opex_df = operating_expenses_df.style\
                            .set_properties(**{'text-align': 'left'})\
                            .hide(axis=0)\
                            .hide(axis=1)
                        st.dataframe(styled_opex_df, hide_index=True)
                        st.caption("*Estimated OpEx escalation")
                    
                    # Parking Section
                    with st.container():
                        st.markdown("#### Parking")
                        
                        # Create parking table with clean layout
                        parking_df = pd.DataFrame([
                            ["Ratio/1,000 SF", f"{p.get('park_spaces', 0)/(p.get('sqft', 1))*1000 if p.get('sqft', 1) else 0:.2f}"],
                            ["Unreserved Spaces", str(p.get('park_detail', {}).get('unres_spaces', 0))],
                            ["Unreserved Rate", f"${p.get('park_detail', {}).get('unres_cost', 0):,.2f}"],
                            ["Reserved Spaces", str(p.get('park_detail', {}).get('res_spaces', 0))],
                            ["Reserved Rate", f"${p.get('park_detail', {}).get('res_cost', 0):,.2f}"],
                            ["Escalation", f"{p.get('park_detail', {}).get('park_inc', 0)}%"]
                        ], columns=['Label', 'Value'])
                        
                        styled_parking_df = parking_df.style\
                            .set_properties(**{'text-align': 'left'})\
                            .hide(axis=0)\
                            .hide(axis=1)
                        
                        st.dataframe(styled_parking_df, hide_index=True)
                        
                        # Show escalation caption
                        st.caption("*Estimated parking escalation")

            st.divider()

            # Primary Financial Metrics
            st.markdown("### Primary Financial Metrics")
            
            k1, k2, k3 = st.columns(3)
            with k1:
                st.markdown("#### Total Rent Obligation")
                st.markdown(f'<div class="metric-value">{s["Total Cost"]}</div>', unsafe_allow_html=True)
                st.caption("(Excluding parking, including construction cost balance and additional credits)")
            
            with k2:
                st.markdown("#### Avg Eff. Rent")
                st.markdown(f'<div class="metric-value">{s["Avg Eff. Rent"]}</div>', unsafe_allow_html=True)
                st.caption("Average effective rent per SF per year")
            
            with k3:
                npv_key = next(k for k in s if k.startswith("NPV"))
                st.markdown(f"#### {npv_key}")
                st.markdown(f'<div class="metric-value">{s[npv_key]}</div>', unsafe_allow_html=True)
                st.caption("Present value of all lease payments and concessions using the given discount rate, excluding parking costs")

            st.divider()

            # Second row of metrics (without title)
            k4, k5, k6 = st.columns(3)
            with k4:
                st.markdown("#### Moving Cost")
                st.markdown(f'<div class="metric-value">${p.get("move_exp", 0)*initial_sqft:,.0f}</div>', unsafe_allow_html=True)
                st.caption("Total moving cost")
            
            with k5:
                st.markdown("#### FF&E")
                st.markdown(f'<div class="metric-value">${p.get("ffe", 0)*initial_sqft:,.0f}</div>', unsafe_allow_html=True)
                st.caption("Total FF&E cost")
            
            with k6:
                st.markdown("#### Additional Credit")
                st.markdown(f'<div class="metric-value">{s["Additional Credit"]}</div>', unsafe_allow_html=True)
                st.caption("Other landlord incentives")

            st.divider()

            # Third row of metrics (without title)
            c1, c2, c3 = st.columns(3)
            with c1:
                st.markdown("#### Construction Cost")
                st.markdown(f'<div class="metric-value">{s["Construction Cost"]}</div>', unsafe_allow_html=True)
                st.caption("Total construction cost")
            
            with c2:
                st.markdown("#### TI Allowance")
                st.markdown(f'<div class="metric-value">{s["TI Allowance"]}</div>', unsafe_allow_html=True)
                st.caption("Total tenant improvement allowance")
            
            with c3:
                def parse_currency(val):
                    return float(str(val).replace('$', '').replace(',', '').replace(' ', ''))
                tenant_expense = parse_currency(s["Construction Cost"]) - parse_currency(s["TI Allowance"])
                expense_color = "red" if tenant_expense > 0 else "green"
                st.markdown("#### Construction Cost Balance")
                st.markdown(f'<div class="metric-value" style="color: {expense_color}">${tenant_expense:,.0f}</div>', unsafe_allow_html=True)
                st.caption("Red: additional tenant cost; green: tenant credit")

            st.divider()

            # Annual Cost Breakdown Chart
            st.markdown("### Annual Cost Breakdown")
            
            # Chart without header
            cost_fig = go.Figure()
            for name in ["Base Rent", "Opex", "Parking Exp"]:
                if name in wf.columns:
                    cost_fig.add_trace(go.Bar(
                        name=name,
                        x=wf["Year"],
                        y=wf[name],
                    ))
            cost_fig.update_layout(
                barmode="stack",
                xaxis_title="Year",
                yaxis_title="Cost ($)",
                margin=dict(t=30, b=30, l=50, r=30),
                legend_title_text="",
                hovermode="x unified",
                template="plotly_white",
                showlegend=True,
                legend=dict(
                    orientation="h",
                    yanchor="bottom",
                    y=1.02,
                    xanchor="center",
                    x=0.5
                )
            )
            st.plotly_chart(cost_fig, use_container_width=True)

            # Rent Schedule
            st.markdown("### Rent Schedule")
            
            # Create the rent schedule DataFrame (not transposed)
            rent_schedule = pd.DataFrame({
                "Period": wf["Period"].tolist(),
                "SF": wf["SF"].tolist(),
                # Base Rent and OpEx as PSF - divide total by SF
                "Base Rent PSF": [base / float(rsf.replace(',', '')) 
                                  for base, rsf in zip(wf["Base Rent"].tolist(), wf["SF"].tolist())],
                "OpEx PSF": [opex / float(rsf.replace(',', '')) 
                             for opex, rsf in zip(wf["Opex"].tolist(), wf["SF"].tolist())],
                # Total costs for other columns
                "Gross Rent": [base + opex for base, opex in zip(wf["Base Rent"].tolist(), wf["Opex"].tolist())],
                "Rent Abatement": wf["Rent Abatement"].tolist() if "Rent Abatement" in wf.columns else [0] * len(wf),
            })

            # Add Net Rent column
            rent_schedule["Net Rent"] = rent_schedule["Gross Rent"] + rent_schedule["Rent Abatement"]

            # Calculate full years and extra months
            full_years = p["term_mos"] // 12
            extra_mos = p["term_mos"] % 12

            # Create Year and Months columns
            year_labels = [f"Year {i+1}" for i in range(len(wf))]
            month_values = [12 if i < len(wf)-1 else (extra_mos if extra_mos > 0 else 12) for i in range(len(wf))]
            
            # Add Year and Months columns at the start
            rent_schedule.insert(0, "Year", year_labels)
            rent_schedule.insert(1, "Months", month_values)

            # Format currency columns
            psf_columns = ["Base Rent PSF", "OpEx PSF"]
            total_columns = ["Gross Rent", "Rent Abatement", "Net Rent"]

            # Format PSF columns
            for col in psf_columns:
                rent_schedule[col] = rent_schedule[col].apply(lambda x: f"${x:,.2f}")

            # Format total cost columns
            for col in total_columns:
                rent_schedule[col] = rent_schedule[col].apply(lambda x: f"${abs(x):,.0f}" if col != "Rent Abatement" else f"${x:,.0f}")

            # Create the style
            styled_schedule = rent_schedule.style

            # Apply base styling
            styled_schedule = styled_schedule.set_properties(**{
                'text-align': 'center',
                'padding': '8px',
                'white-space': 'nowrap'
            })

            # Apply specific column styles
            styled_schedule = styled_schedule.set_properties(**{
                'color': 'green'
            }, subset=['Rent Abatement'])

            styled_schedule = styled_schedule.set_properties(**{
                'background-color': '#FFEB9C'
            }, subset=['Net Rent'])

            # Style the first four columns
            styled_schedule = styled_schedule.set_properties(**{
                'color': '#666666',
                'font-size': '0.95em'
            }, subset=pd.IndexSlice[:, ['Year', 'Months', 'Period', 'SF']])

            # Add table styles
            styled_schedule = styled_schedule.set_table_styles([
                # Style for column headers
                {'selector': 'th', 'props': [
                    ('text-align', 'center'),
                    ('font-weight', 'bold'),
                    ('padding', '8px'),
                    ('white-space', 'nowrap'),
                    ('background-color', '#f8f9fa')
                ]},
                # Add borders between sections
                {'selector': 'td:nth-child(6)', 'props': [  # After OpEx (adjusted for new Months column)
                    ('border-right', '2px solid #e0e0e0')
                ]},
                {'selector': 'td:nth-child(8)', 'props': [  # After Gross Rent (adjusted for new Months column)
                    ('border-right', '2px solid #e0e0e0')
                ]},
                {'selector': 'th:nth-child(6)', 'props': [  # Header after OpEx (adjusted for new Months column)
                    ('border-right', '2px solid #e0e0e0')
                ]},
                {'selector': 'th:nth-child(8)', 'props': [  # Header after Gross Rent (adjusted for new Months column)
                    ('border-right', '2px solid #e0e0e0')
                ]}
            ])

            st.dataframe(styled_schedule, use_container_width=True)

            # Commission Section (Internal Only)
            if s["Commission Rate"] > 0:
                with st.expander("💰 Commission Details (Internal)", expanded=False):
                    st.markdown("#### Commission Calculation")
                    col1, col2 = st.columns(2)
                    
                    with col1:
                        st.metric(
                            "Commission Amount",
                            f"${s['Commission Amount']:,.2f}",
                            help="Total commission based on selected rate and base"
                        )
                        st.caption(f"Rate: {s['Commission Rate']}%")
                    
                    with col2:
                        st.metric(
                            "Commission Base",
                            f"${s['Commission Base']:,.2f}",
                            help="Total amount commission is calculated on"
                        )
                        st.caption(f"Including OpEx: {'Yes' if s['Include OpEx'] else 'No'}")
                    
                    st.markdown("---")
                    st.markdown("##### Calculation Details")
                    st.markdown("""
                    - Base: {'Base Rent + OpEx' if s['Include OpEx'] else 'Base Rent Only'}
                    - Excludes: Abatement Months
                    - Calculation: Commission Base × Rate%
                    """)

            st.markdown("<p style='font-size: 0.8em; color: gray;'>© 2025 Savills. All rights reserved.</p>", unsafe_allow_html=True)
=======
        # Find the lowest total rent for highlighting
        total_rents = [float(r[1]["Total Cost"].replace("$", "").replace(",", "")) for r in results]
        min_total_rent = min(total_rents) if total_rents else None
        for idx, (p, s, wf) in enumerate(results):
            st.subheader(f"Scenario {idx+1}: {s['Option']}")

            # Highlight Total Rent: green for lowest, red for others
            is_lowest = float(s["Total Cost"].replace("$", "").replace(",", "")) == min_total_rent
            total_rent_color = "#008000" if is_lowest else "#d90429"
            st.markdown('#### Key Metrics')
            k1, k2, k3 = st.columns(3)
            with k1:
                st.markdown(f'<div style="font-size:1.1em;font-weight:bold;">Total Rent</div>', unsafe_allow_html=True)
                st.markdown(f'<div style="font-size:1.7em;font-weight:bold;color:{total_rent_color}">{s["Total Cost"]}</div>', unsafe_allow_html=True)
            k2.metric("Avg Eff. Rent", s["Avg Eff. Rent"], help="Effective gross rent per SF per year, averaged across full years.")
            k3.metric("Net Present Value", s[next(k for k in s if k.startswith("NPV"))], help="Net present value of net cash flows using the given discount rate.")

            k4, k5, k6 = st.columns(3)
            k4.metric("Payback", s["Payback"], help="Months to recoup TI allowance and abatement via rent.")
            k5.metric("Moving Exp", s["Moving Exp"], help="Moving cost calculated as $/SF × SF.")
            k6.metric("Additional Credit", s["Additional Credit"], help="Other landlord incentives such as cash allowances or early occupancy.")

            st.markdown('#### Construction')
            c1, c2, c3 = st.columns(3)
            c1.metric("Tenant Improvement Allowance", s["TI Allowance"], help="Total tenant improvement allowance (TI $/SF × SF).")
            c2.metric("Construction Cost", s["Construction Cost"], help="Total construction cost based on $/SF input.")
            ti_allowance = float(s["TI Allowance"].replace("$", "").replace(",", ""))
            construction_cost = float(s["Construction Cost"].replace("$", "").replace(",", ""))
            tenant_expense = construction_cost - ti_allowance
            c3.metric("Tenant's Construction Expense", f"${tenant_expense:,.0f}", help="Construction Cost minus TI Allowance.")

            st.markdown('---')

            # Annual Cost Breakdown Chart
            st.markdown("### 📈 Annual Cost Breakdown")
            cost_fig = go.Figure()
            for name in ["Base Rent", "Opex", "Parking Exp", "Moving Expense"]:
                cost_fig.add_trace(go.Bar(name=name, x=wf["Year"], y=wf[name]))
            cost_fig.update_layout(
                barmode="stack",
                title="Annual Cost Breakdown",
                xaxis_title="Year",
                yaxis_title="Cost ($)",
                margin=dict(t=30, b=30),
                legend_title_text="Category"
            )
            st.plotly_chart(cost_fig, use_container_width=True)

            # Rent Schedule Table
            with st.expander("📋 Rent Schedule"):
                disp = wf.copy()
                # Format all numeric columns as currency
                for col in disp.columns:
                    if col not in ['Period', 'Year']:
                        disp[col] = disp[col].map(lambda x: f"${int(x):,}" if isinstance(x, (int, float)) else x)
                # Ensure Net Rent is positive and formatted as currency
                if 'Net Rent' in disp.columns:
                    disp['Net Rent'] = disp['Net Rent'].apply(lambda x: f"${abs(int(str(x).replace('$','').replace(',','').replace('-',''))):,}" if isinstance(x, str) and any(c.isdigit() for c in x) else x)
                # Styling for yellow highlight, green font, and thick black borders
                def style_table(row):
                    styles = [''] * len(row)
                    if row.name == 'Net Rent':
                        styles = ['background-color: #ffffcc'] * len(row)
                    if row.name in ['Rent Abatement', 'Additional Credit']:
                        styles = ['color: #008000; font-weight: bold;'] * len(row)
                    if row.name in ['Parking Exp', 'Rent Abatement']:
                        styles = [s + ';border-bottom: 4px solid #000' for s in styles]
                    return styles
                disp = disp.set_index('Year').T
                st.dataframe(disp.style.apply(style_table, axis=1), use_container_width=True)
            st.markdown("---")
>>>>>>> 9b612ce4

# ---- Comparison Tab ----
with tab_comparison:
    results = st.session_state.get("results", [])
    if len(results) < 2:
        st.info("Enable compare & run ≥2 scenarios.")
    else:
        # Build comparison DataFrame with Lease Type
        df = pd.DataFrame([{
            **r[1],  # summary
            "Lease Type": r[0].get("lease_type", "")
        } for r in results])

<<<<<<< HEAD
        st.markdown('<div class="section-header">Comparison Summary</div>', unsafe_allow_html=True)
        
        # Format the dataframe values
        def format_value(val):
            if isinstance(val, (int, float)):
                return f"${val:,.0f}"
            return str(val)
            
        formatted_df = df.applymap(format_value)
        
        # Display the formatted dataframe without styling
        st.dataframe(formatted_df, use_container_width=True)

        # Excel export
        if not df.empty:
            # PDF export only
=======
        st.markdown("## Comparison Summary")
        st.dataframe(df, use_container_width=True)

        # Excel export
        if not df.empty:
            excel_buf = io.BytesIO()
            with pd.ExcelWriter(excel_buf, engine="openpyxl") as writer:
                df.to_excel(writer, sheet_name="Summary", index=False)
            st.download_button("📥 Download Comparison Excel", excel_buf.getvalue(),
                               file_name="comparison.xlsx",
                               mime="application/vnd.openxmlformats-officedocument.spreadsheetml.sheet")

            # PDF export
>>>>>>> 9b612ce4
            if st.button("📄 Generate PDF Summary"):
                pdf = FPDF()
                pdf.set_auto_page_break(auto=True, margin=15)
                pdf.add_page()
                pdf.image("savills_logo.png", x=10, y=10, w=40)
                pdf.ln(20)  # space below the logo

<<<<<<< HEAD
=======

>>>>>>> 9b612ce4
                pdf.set_font("Arial", 'B', 16)
                pdf.cell(0, 10, "Lease Scenario Comparison Summary", ln=True)

                pdf.set_font("Arial", '', 10)
                col_width = pdf.w / (len(df.columns) + 1)
                pdf.ln(5)
                for col in df.columns:
                    pdf.cell(col_width, 8, str(col), border=1)
                pdf.ln()
                for _, row in df.iterrows():
                    for val in row:
                        pdf.cell(col_width, 8, str(val), border=1)
                    pdf.ln()

                # Add individual scenario summaries
                for idx, result in enumerate(results):
                    p, s, wf = result

                    pdf.add_page()
                    pdf.image("savills_logo.png", x=10, y=10, w=40)
                    pdf.ln(20)  # space below the logo

                    pdf.set_font("Arial", 'B', 14)
                    pdf.cell(0, 10, f"Scenario {idx+1}: {s['Option']}", ln=True)

                    pdf.set_font("Arial", '', 11)
                    for k, v in s.items():
                        pdf.cell(0, 8, f"{k}: {v}", ln=True)

                    import tempfile
                    from PIL import Image

                    # --- Create and save charts as images ---

                    # Annual Cost Breakdown Chart
                    cost_fig = go.Figure()
                    for name in ["Base Rent", "Opex", "Parking Exp"]:
<<<<<<< HEAD
                        if name in wf.columns:
                            cost_fig.add_trace(go.Bar(name=name, x=wf["Year"], y=wf[name]))
                    cost_fig.update_layout(
                        barmode="stack",
                        xaxis_title="Year",
                        yaxis_title="Cost ($)",
                        margin=dict(t=30, b=30),
                        legend_title_text="",
                        hovermode="x unified",
                        template="plotly_white",
                        showlegend=True,
                        legend=dict(
                            orientation="h",
                            yanchor="bottom",
                            y=1.02,
                            xanchor="center",
                            x=0.5
                        )
                    )

                    # Save chart to temporary file
=======
                        cost_fig.add_trace(go.Bar(name=name, x=wf["Year"], y=wf[name]))
                    cost_fig.update_layout(
                        barmode="stack",
                        title="Annual Cost Breakdown",
                        xaxis_title="Year",
                        yaxis_title="Cost ($)",
                        margin=dict(t=30, b=30),
                        legend_title_text="Category"
                    )

                    # Net CF Breakdown Chart
                    netcf_fig = go.Figure()
                    netcf_fig.add_trace(go.Bar(name="Rent Abatement", x=wf["Year"], y=wf["Rent Abatement"]))
                    netcf_fig.add_trace(go.Bar(name="Net CF", x=wf["Year"], y=wf["Net CF"]))
                    netcf_fig.update_layout(
                        barmode="relative",
                        title="Net Cash Flow",
                        xaxis_title="Year",
                        yaxis_title="Net Impact ($)",
                        margin=dict(t=30, b=30),
                        legend_title_text="Component"
                    )

                    # Save both charts to temporary files
>>>>>>> 9b612ce4
                    with tempfile.NamedTemporaryFile(suffix=".png", delete=False) as cost_tmp:
                        cost_fig.write_image(cost_tmp.name, format="png", width=700, height=400)
                        cost_img_path = cost_tmp.name

<<<<<<< HEAD
=======
                    with tempfile.NamedTemporaryFile(suffix=".png", delete=False) as netcf_tmp:
                        netcf_fig.write_image(netcf_tmp.name, format="png", width=700, height=400)
                        netcf_img_path = netcf_tmp.name

>>>>>>> 9b612ce4
                    # Insert into PDF
                    pdf.ln(5)
                    pdf.set_font("Arial", 'B', 12)
                    pdf.cell(0, 10, "Annual Cost Breakdown", ln=True)
                    pdf.image(cost_img_path, w=pdf.w - 30)

<<<<<<< HEAD
                    # Cash-Flow Table
                    pdf.ln(5)
                    pdf.set_font("Arial", 'B', 12)
                    pdf.cell(0, 10, "Annual Rent Schedule", ln=True)
=======
                    pdf.ln(5)
                    pdf.set_font("Arial", 'B', 12)
                    pdf.cell(0, 10, "Net Cash Flow Breakdown", ln=True)
                    pdf.image(netcf_img_path, w=pdf.w - 30)

                    # Cash-Flow Table
                    pdf.ln(5)
                    pdf.set_font("Arial", 'B', 12)
                    pdf.cell(0, 10, "Annual Cash Flow Table", ln=True)
>>>>>>> 9b612ce4
                    pdf.set_font("Arial", '', 8)
                    cols = wf.columns.tolist()
                    for col in cols:
                        pdf.cell(25, 6, col[:15], border=1)
                    pdf.ln()
                    for _, row in wf.iterrows():
                        for val in row:
                            v = f"${int(val):,}" if isinstance(val, (int, float)) else str(val)
                            pdf.cell(25, 6, v[:15], border=1)
                        pdf.ln()

                # Stream to download
                pdf_output = io.BytesIO()
                pdf.output(pdf_output)
                st.download_button("📥 Download PDF Summary", data=pdf_output.getvalue(),
                                   file_name="Lease_Summary.pdf", mime="application/pdf")
        else:
            st.info("No data available for export.")<|MERGE_RESOLUTION|>--- conflicted
+++ resolved
@@ -10,17 +10,13 @@
 from dateutil.relativedelta import relativedelta
 import plotly.graph_objects as go
 from PIL import Image
-<<<<<<< HEAD
 import streamlit.components.v1 as components
-=======
->>>>>>> 9b612ce4
 
 def explain(label, tooltip):
     return f'{label} <span title="{tooltip}">ℹ️</span>'
 
 # --- Analysis Function ---
 def analyze_lease(p):
-<<<<<<< HEAD
     # Get base term and calculate total abatement months
     base_term_mos = max(p["term_mos"], 1)
     total_abate_months = sum(p.get("abates", [])) if p["custom_abate"] else p["free"]
@@ -35,11 +31,6 @@
     exp_sqft = p.get("exp_sqft", 0)
     total_sqft = initial_sqft + exp_sqft if exp_month > 0 else initial_sqft
     
-=======
-    term_mos    = max(p["term_mos"], 1)
-    start_date  = p["start_date"]
-    sqft        = max(p["sqft"], 1)
->>>>>>> 9b612ce4
     base        = p["base"]
     lease_type = p.get("lease_type", "Triple Net (NNN)")
     opex_base = p.get("opex_base", 0.0)
@@ -47,34 +38,24 @@
     opexinc     = p["opexinc"]
     park_cost   = p["park_cost"]
     park_spaces = p["park_spaces"]
-<<<<<<< HEAD
     park_detail = p.get("park_detail")
     park_inc    = park_detail.get('park_inc', 0.0) if park_detail else 0.0
-=======
->>>>>>> 9b612ce4
     free_mo     = p["free"]
     ti_sf       = p["ti"]
     add_cred    = p["add_cred"]
     move_sf     = p["move_exp"]
-<<<<<<< HEAD
     ffe_sf      = p.get("ffe", 0.0)  # Get FF&E cost
-=======
->>>>>>> 9b612ce4
     const_sf    = p.get("construction", 0.0)
     disc_pct    = p["disc"]
     inc_list    = p.get("rent_incs")
     custom_ab   = p["custom_abate"]
     abates      = p.get("abates")
-<<<<<<< HEAD
     commission_pct = p.get("commission", 0.0)
     include_opex = p.get("include_opex", False)
-=======
->>>>>>> 9b612ce4
 
     # determine number of periods
     full_years = term_mos // 12
     extra_mos  = term_mos % 12
-<<<<<<< HEAD
     periods    = int(full_years + (1 if extra_mos else 0))
 
     # one-time credits & annual parking cost/SF
@@ -95,19 +76,6 @@
         current_month = i * 12 + (extra_mos if i == full_years else 12)
         current_sqft = total_sqft if exp_month > 0 and current_month >= exp_month else initial_sqft
         
-=======
-    periods    = full_years + (1 if extra_mos else 0)
-
-    # one-time credits & annual parking cost/SF
-    ti_credit_full   = ti_sf * sqft
-    add_credit_full  = add_cred * sqft
-    move_credit_full = move_sf * sqft
-    p_year           = park_cost * park_spaces * 12 / sqft
-    construction_full = const_sf * sqft
-
-    cfs, rows = [], []
-    for i in range(periods):
->>>>>>> 9b612ce4
         # pick rent increase
         inc_pct = inc_list[i] if inc_list and i < len(inc_list) else p["inc"]
         # dates
@@ -128,7 +96,6 @@
             o_year = max(0, raw_opex - base)  # tenant pays only the increase
         else:
             o_year = raw_opex  # NNN tenant pays full OPEX
-<<<<<<< HEAD
 
         # Calculate parking with escalation
         if park_detail:
@@ -269,6 +236,11 @@
         "Commission Rate":   commission_pct,
         "Include OpEx":      include_opex,
     }
+
+    # Set Total Cost to sum of Net Rent
+    if 'Net Rent' in rows:
+        total_cost = sum(abs(net_rent) for net_rent in cfs)
+        summary['Total Cost'] = f"${total_cost:,.0f}"
 
     return summary, pd.DataFrame(rows)
 
@@ -631,212 +603,15 @@
     height=0,
     width=0
 )
-=======
-
-        gross_full = (b_year + o_year + p_year) * sqft
-        gross      = gross_full * frac
-        move_exp   = move_sf * sqft if i == 0 else 0
-
-        # abatement credit
-        if custom_ab and abates:
-            abate_credit = abates[i]/12 * base * sqft
-        else:
-            abate_credit = free_mo/12 * base * sqft if i == 0 else 0
-
-        # total credit (only abatement and additional credit)
-        total_credit = abate_credit + (add_credit_full if i==0 else 0)
-
-        # Net Rent calculation (as requested)
-        net_rent = gross + move_exp - total_credit
-
-        rows.append({
-            "Year":           i+1,
-            "Period":         f"{period_start:%m/%d/%Y} – {period_end:%m/%d/%Y}",
-            "Base Rent":      round(b_year * sqft * frac),
-            "Opex":           round(o_year * sqft * frac),
-            "Parking Exp":    round(p_year * sqft * frac),
-            "Moving Expense": round(move_exp),
-            "Rent Abatement": -round(abate_credit) if abate_credit else 0,
-            "Additional Credit": -round(add_credit_full) if i==0 else 0,
-            "Net Rent":       round(abs(net_rent)),
-        })
-        cfs.append(-gross + abate_credit + ti_credit_full + add_credit_full + move_credit_full if i==0 else -gross + abate_credit)
-
-    # metrics
-    npv_raw = npf.npv(disc_pct/100, cfs)
-    npv     = abs(npv_raw)
-    occ     = sum(row["Net Rent"] for row in rows)
-
-    # payback in months
-    monthly_base = (base * sqft)/12 if base>0 else 0
-    if monthly_base>0:
-        total_abate_months = sum(abates) if custom_ab and abates else free_mo
-        payback_mos = total_abate_months + (ti_credit_full)/monthly_base
-        payback_lbl = f"{int(round(payback_mos))} mo"
-    else:
-        payback_lbl = "N/A"
-
-    # average effective rent — un-prorated full years basis
-    avg = occ/((full_years + (1 if extra_mos else 0))*sqft) if sqft>0 else 0
-
-    summary = {
-        "Option":            p["name"],
-        "Start Date":        start_date.strftime("%m/%d/%Y"),
-        "Term (mos)":        term_mos,
-        "RSF":               sqft,
-        "Total Cost":        f"${occ:,.0f}",
-        "Avg Eff. Rent":     f"${avg:,.2f} /SF/yr",
-        "Payback":           payback_lbl,
-        f"NPV ({disc_pct:.2f}%):": f"${npv:,.0f}",
-        "TI Allowance":      f"${ti_credit_full:,.0f}",
-        "Moving Exp":        f"${move_credit_full:,.0f}",
-        "Construction Cost": f"${construction_full:,.0f}",
-        "Additional Credit": f"${add_credit_full:,.0f}"
-    }
-
-    # Set Total Cost to sum of Net Rent
-    if 'Net Rent' in rows:
-        total_cost = sum(abs(net_rent) for net_rent in cfs)
-        summary['Total Cost'] = f"${total_cost:,.0f}"
-
-    return summary, pd.DataFrame(rows)
-
-
-# -- Streamlit UI Setup --
-st.set_page_config(page_title="Savills Lease Analyzer", layout="wide")
-
-# Initialize session state for saved scenarios if not exists
-if 'saved_scenarios' not in st.session_state:
-    st.session_state.saved_scenarios = {}
-
-# Global styling
-st.markdown("""
-    <style>
-    .header-container {
-        display: flex;
-        justify-content: space-between;
-        align-items: center;
-        width: 100%;
-    }
-    .logo-container {
-        text-align: right;
-    }
-    .save-load-container {
-        background-color: #f0f2f6;
-        padding: 1.5rem;
-        border-radius: 0.5rem;
-        margin: 1rem 0;
-        border: 1px solid #e0e0e0;
-    }
-    .stButton button {
-        width: 100%;
-        margin-top: 0.5rem;
-        background-color: #0066cc;
-        color: white;
-    }
-    .stButton button:hover {
-        background-color: #0052a3;
-    }
-    div[data-testid="stVerticalBlock"] > div:nth-of-type(1) {
-        padding-top: 1rem;
-    }
-    </style>
-    """, unsafe_allow_html=True)
-
-# Create header container
-with st.container():
-    col1, col2 = st.columns([0.85, 0.15])
-    with col1:
-        st.title("Savills | Lease Analyzer")
-    with col2:
-        logo = Image.open("savills_logo.png")
-        st.image(logo, width=180)
-
-st.caption("Created by Peyton Dowd")
-st.markdown("---")
-
-tab_inputs, tab_analysis, tab_comparison = st.tabs(["Inputs","Analysis","Comparison"])
->>>>>>> 9b612ce4
 
 # ---- Inputs Tab ----
 with tab_inputs:
     st.header("Configure & Compare Scenarios")
-<<<<<<< HEAD
     count = st.number_input("Number of Scenarios", 1, 10, key="count")
-=======
-    
-    # Save/Load Section
-    with st.container():
-        st.markdown('<div class="save-load-container">', unsafe_allow_html=True)
-        
-        save_col, load_col = st.columns([1, 1])
-        
-        with save_col:
-            st.markdown("##### 💾 Save Current Scenario")
-            save_name = st.text_input("Enter name to save scenario", key="save_name")
-            if st.button("Save Scenario", use_container_width=True):
-                if save_name:
-                    # Collect all current inputs
-                    current_scenario = {
-                        "name": st.session_state.get("name0", "Option 1"),
-                        "start_date": st.session_state.get("sd0", date.today()),
-                        "term_mos": st.session_state.get("tm0", 0),
-                        "sqft": st.session_state.get("sq0", 0),
-                        "base": st.session_state.get("b0", 46.0),
-                        "custom_inc": st.session_state.get("ci0", False),
-                        "inc": st.session_state.get("r0", 3.0),
-                        "lease_type": st.session_state.get("lt0", "Triple Net (NNN)"),
-                        "opex": st.session_state.get("ox0", 12.0),
-                        "opexinc": st.session_state.get("oi0", 3.0),
-                        "park_cost": st.session_state.get("pc0", 150.0),
-                        "park_spaces": st.session_state.get("ps0", 0),
-                        "move_exp": st.session_state.get("mv0", 10.0),
-                        "construction": st.session_state.get("cc0", 0.0),
-                        "free": st.session_state.get("fr0", 3),
-                        "ti": st.session_state.get("ti0", 50.0),
-                        "add_cred": st.session_state.get("ac0", 0.0),
-                        "disc": st.session_state.get("dr0", 0.0)
-                    }
-                    st.session_state.saved_scenarios[save_name] = current_scenario
-                    st.success(f"Scenario '{save_name}' saved successfully!")
-                else:
-                    st.warning("Please enter a name for the scenario")
-        
-        with load_col:
-            st.markdown("##### 📂 Load Saved Scenario")
-            if st.session_state.saved_scenarios:
-                scenario_names = list(st.session_state.saved_scenarios.keys())
-                selected_scenario = st.selectbox("Select scenario to load", scenario_names, key="load_scenario")
-                
-                col1, col2 = st.columns([1, 1])
-                with col1:
-                    if st.button("Load", use_container_width=True):
-                        scenario = st.session_state.saved_scenarios[selected_scenario]
-                        # Update all session state variables
-                        for key, value in scenario.items():
-                            st.session_state[key + "0"] = value
-                        st.success(f"Loaded scenario: {selected_scenario}")
-                
-                with col2:
-                    if st.button("Delete", use_container_width=True):
-                        del st.session_state.saved_scenarios[selected_scenario]
-                        st.success(f"Deleted scenario: {selected_scenario}")
-                        st.rerun()
-            else:
-                st.info("No saved scenarios available")
-        
-        st.markdown('</div>', unsafe_allow_html=True)
-    
-    # Main configuration section
-    st.markdown("### Configuration")
-    compare = st.checkbox("🔁 Compare Multiple Options")
-    count   = st.number_input("Number of Options", 1, 10, 1) if compare else 1
->>>>>>> 9b612ce4
 
     inputs = []
     for i in range(int(count)):
         with st.expander(f"Scenario {i+1}", expanded=(i==0)):
-<<<<<<< HEAD
             # Space & Term Section
             st.markdown("#### Space & Term")
             
@@ -1038,110 +813,15 @@
             st.caption("Internal use only - not shown in client-facing outputs")
             comm_pct = st.number_input("Commission Rate (%)", min_value=0.0, max_value=100.0, step=0.01, format="%.2f", key=f"cm{i}")
             include_opex = st.checkbox("Include OpEx in Commission Calculation", key=f"io{i}")
-=======
-            # Basic Information
-            name      = st.text_input("Name", f"Option {i+1}", key=f"name{i}")
-            start_dt  = st.date_input("Lease Commencement", date.today(), key=f"sd{i}")
-            term_mos  = st.number_input("Lease Term (months)", 0, 600, 0, 1, key=f"tm{i}")
-            sqft      = st.number_input("Rentable SF", 0, 200000, 0, 1, key=f"sq{i}")
-            st.markdown("---")
-
-            # Rent and Operating Expenses Section
-            rent_col, opex_col = st.columns(2)
-            
-            with rent_col:
-                st.markdown("#### Base Rent")
-                base = st.number_input("Base Rent ($/SF/yr)", 0.0, 1000.0, 46.0, 0.01, key=f"b{i}")
-                custom_inc = st.checkbox("Custom Rent ↑ per Year", key=f"ci{i}")
-                if custom_inc:
-                    yrs = term_mos//12 + (1 if term_mos%12 else 0)
-                    rent_incs = [st.number_input(f"Year {y} ↑ (%)", 0.0, 100.0, 0.0, 0.1, key=f"yrinc_{i}_{y}") for y in range(1,yrs+1)]
-                else:
-                    rent_incs = None
-                    inc = st.number_input("Default Rent ↑ (%)", 0.0, 100.0, 3.0, 0.1, key=f"r{i}")
-            
-            with opex_col:
-                st.markdown("#### Operating Expenses")
-                lease_type = st.selectbox(
-                    "Lease Type",
-                    ["Full Service (Gross)", "Triple Net (NNN)"],
-                    key=f"lt{i}"
-                )
-
-                if lease_type == "Triple Net (NNN)":
-                    opex = st.number_input("OPEX ($/SF/yr)", 0.0, 500.0, 12.0, 0.01, key=f"ox{i}")
-                    opexinc = st.number_input("OPEX ↑ (%)", 0.0, 100.0, 3.0, 0.1, key=f"oi{i}")
-                    opex_base = None  # NNN pays everything
-                else:
-                    opex = 0.0  # Full Service doesn't pay OPEX
-                    opexinc = 0.0  # No OPEX increase for Full Service
-                    opex_base = None  # No base year for Full Service
-
-            st.markdown("---")
-
-            # Parking Section
-            st.markdown("#### Parking")
-            fxp = st.checkbox("Fixed Parking Spaces", key=f"fxp{i}")
-            if fxp:
-                park_spaces = st.number_input("Spaces", 0,500,0,1, key=f"ps{i}")
-            else:
-                ratio = st.number_input("Ratio (spaces/1k SF)", 0.0,100.0,0.0,0.1, key=f"rt{i}")
-                park_spaces = int(round(ratio*(sqft or 0)/1000))
-                st.caption(f"→ {park_spaces} spaces")
-            park_cost = st.number_input("Parking $/space/mo", 0.0,500.0,150.0,0.01, key=f"pc{i}")
-            st.markdown("---")
-
-            # Additional Costs Section
-            st.markdown("#### Additional Costs")
-            mv_sf = st.number_input("Moving Exp ($/SF)", 0.0,500.0,10.0,0.01, key=f"mv{i}")
-            const_sf = st.number_input("Construction Exp ($/SF)", 0.0,1000.0,0.0,0.01, key=f"cc{i}")
-
-            # Abatement Section
-            st.markdown("#### Abatement")
-            cust_ab = st.checkbox("Custom Abatement per Year", key=f"cab{i}")
-            if cust_ab:
-                yrs = term_mos//12 + (1 if term_mos%12 else 0)
-                abates = [st.number_input(f"Year {y} Abate (mo)", 0, term_mos, 0,1, key=f"abate_{i}_{y}") for y in range(1,yrs+1)]
-                free_mo = 0
-            else:
-                abates = None
-                free_mo = st.number_input("Rent Abatement (mo)", 0,24,3,1, key=f"fr{i}")
-
-            # TI Allowance Section
-            st.markdown("#### TI Allowance")
-            ti_fx = st.checkbox("Fixed TI Allowance (total $)", key=f"tifx{i}")
-            if ti_fx:
-                tot = st.number_input("TI Allowance (total $)",0.0,1e7,0.0,1.0, key=f"titot{i}")
-                ti_sf = tot/(sqft or 1)
-            else:
-                ti_sf = st.number_input("TI Allowance ($/SF)",0.0,500.0,50.0,1.0, key=f"ti{i}")
-
-            # Additional Credits Section
-            st.markdown("#### Additional Credits")
-            ac_fx = st.checkbox("Fixed Additional Credits (total $)", key=f"acfx{i}")
-            if ac_fx:
-                ac_tot = st.number_input("Additional Credits (total $)",0.0,1e7,0.0,1.0, key=f"ac_tot{i}")
-                add_cred = ac_tot/(sqft or 1)
-            else:
-                add_cred = st.number_input("Additional Credits ($/SF)",0.0,500.0,0.0,0.01, key=f"ac{i}")
-
-            # Discount Rate
-            st.markdown("#### Financial Parameters")
-            disc_pct = st.number_input("Discount Rate (%)",0.0,100.0,0.0,0.01, key=f"dr{i}")
->>>>>>> 9b612ce4
 
             inputs.append({
                 "name":          name,
                 "start_date":    start_dt,
                 "term_mos":      term_mos,
-<<<<<<< HEAD
                 "sqft":          initial_sqft,
                 "exp_month":     change_month,
                 "exp_sqft":      change_sqft,
                 "total_sqft":    total_sqft,
-=======
-                "sqft":          sqft,
->>>>>>> 9b612ce4
                 "base":          base,
                 "inc":           inc if not custom_inc else None,
                 "rent_incs":     rent_incs,
@@ -1151,22 +831,16 @@
                 "opexinc":       opexinc,
                 "park_cost":     park_cost,
                 "park_spaces":   park_spaces,
-<<<<<<< HEAD
                 "park_detail":   park_detail,
                 "move_exp":      mv_sf,
                 "construction":  const_sf,
                 "ffe":           ffe_sf,
-=======
-                "move_exp":      mv_sf,
-                "construction":  const_sf,
->>>>>>> 9b612ce4
                 "free":          free_mo,
                 "ti":            ti_sf,
                 "add_cred":      add_cred,
                 "disc":          disc_pct,
                 "custom_abate":  cust_ab,
                 "abates":        abates,
-<<<<<<< HEAD
                 "inside_term":   inside_term,
                 "base_only_abate": base_only if lease_type == "Triple Net (NNN)" else False,
                 "commission":    comm_pct,
@@ -1220,16 +894,6 @@
 
     st.markdown("---")
     st.markdown("<p style='font-size: 0.8em; color: gray;'>© 2025 Savills. All rights reserved.</p>", unsafe_allow_html=True)
-=======
-            })
-
-    st.markdown("<p style='font-size: 0.8em; color: gray;'>© 2025 Savills. All rights reserved.</p>", unsafe_allow_html=True)
-
-    if st.button("Run Analysis"):
-        st.session_state["results"] = [(p, *analyze_lease(p)) for p in inputs]
-        st.query_params.update({"tab": "analysis"})
-
->>>>>>> 9b612ce4
 
 # ---- Analysis Tab ----
 with tab_analysis:
@@ -1237,7 +901,6 @@
     if not results:
         st.warning("Run analysis first in Inputs.")
     else:
-<<<<<<< HEAD
         for idx, (p, s, wf) in enumerate(results):
             st.header(f"Scenario {idx+1}: {s['Option']}")
 
@@ -1629,79 +1292,6 @@
                     """)
 
             st.markdown("<p style='font-size: 0.8em; color: gray;'>© 2025 Savills. All rights reserved.</p>", unsafe_allow_html=True)
-=======
-        # Find the lowest total rent for highlighting
-        total_rents = [float(r[1]["Total Cost"].replace("$", "").replace(",", "")) for r in results]
-        min_total_rent = min(total_rents) if total_rents else None
-        for idx, (p, s, wf) in enumerate(results):
-            st.subheader(f"Scenario {idx+1}: {s['Option']}")
-
-            # Highlight Total Rent: green for lowest, red for others
-            is_lowest = float(s["Total Cost"].replace("$", "").replace(",", "")) == min_total_rent
-            total_rent_color = "#008000" if is_lowest else "#d90429"
-            st.markdown('#### Key Metrics')
-            k1, k2, k3 = st.columns(3)
-            with k1:
-                st.markdown(f'<div style="font-size:1.1em;font-weight:bold;">Total Rent</div>', unsafe_allow_html=True)
-                st.markdown(f'<div style="font-size:1.7em;font-weight:bold;color:{total_rent_color}">{s["Total Cost"]}</div>', unsafe_allow_html=True)
-            k2.metric("Avg Eff. Rent", s["Avg Eff. Rent"], help="Effective gross rent per SF per year, averaged across full years.")
-            k3.metric("Net Present Value", s[next(k for k in s if k.startswith("NPV"))], help="Net present value of net cash flows using the given discount rate.")
-
-            k4, k5, k6 = st.columns(3)
-            k4.metric("Payback", s["Payback"], help="Months to recoup TI allowance and abatement via rent.")
-            k5.metric("Moving Exp", s["Moving Exp"], help="Moving cost calculated as $/SF × SF.")
-            k6.metric("Additional Credit", s["Additional Credit"], help="Other landlord incentives such as cash allowances or early occupancy.")
-
-            st.markdown('#### Construction')
-            c1, c2, c3 = st.columns(3)
-            c1.metric("Tenant Improvement Allowance", s["TI Allowance"], help="Total tenant improvement allowance (TI $/SF × SF).")
-            c2.metric("Construction Cost", s["Construction Cost"], help="Total construction cost based on $/SF input.")
-            ti_allowance = float(s["TI Allowance"].replace("$", "").replace(",", ""))
-            construction_cost = float(s["Construction Cost"].replace("$", "").replace(",", ""))
-            tenant_expense = construction_cost - ti_allowance
-            c3.metric("Tenant's Construction Expense", f"${tenant_expense:,.0f}", help="Construction Cost minus TI Allowance.")
-
-            st.markdown('---')
-
-            # Annual Cost Breakdown Chart
-            st.markdown("### 📈 Annual Cost Breakdown")
-            cost_fig = go.Figure()
-            for name in ["Base Rent", "Opex", "Parking Exp", "Moving Expense"]:
-                cost_fig.add_trace(go.Bar(name=name, x=wf["Year"], y=wf[name]))
-            cost_fig.update_layout(
-                barmode="stack",
-                title="Annual Cost Breakdown",
-                xaxis_title="Year",
-                yaxis_title="Cost ($)",
-                margin=dict(t=30, b=30),
-                legend_title_text="Category"
-            )
-            st.plotly_chart(cost_fig, use_container_width=True)
-
-            # Rent Schedule Table
-            with st.expander("📋 Rent Schedule"):
-                disp = wf.copy()
-                # Format all numeric columns as currency
-                for col in disp.columns:
-                    if col not in ['Period', 'Year']:
-                        disp[col] = disp[col].map(lambda x: f"${int(x):,}" if isinstance(x, (int, float)) else x)
-                # Ensure Net Rent is positive and formatted as currency
-                if 'Net Rent' in disp.columns:
-                    disp['Net Rent'] = disp['Net Rent'].apply(lambda x: f"${abs(int(str(x).replace('$','').replace(',','').replace('-',''))):,}" if isinstance(x, str) and any(c.isdigit() for c in x) else x)
-                # Styling for yellow highlight, green font, and thick black borders
-                def style_table(row):
-                    styles = [''] * len(row)
-                    if row.name == 'Net Rent':
-                        styles = ['background-color: #ffffcc'] * len(row)
-                    if row.name in ['Rent Abatement', 'Additional Credit']:
-                        styles = ['color: #008000; font-weight: bold;'] * len(row)
-                    if row.name in ['Parking Exp', 'Rent Abatement']:
-                        styles = [s + ';border-bottom: 4px solid #000' for s in styles]
-                    return styles
-                disp = disp.set_index('Year').T
-                st.dataframe(disp.style.apply(style_table, axis=1), use_container_width=True)
-            st.markdown("---")
->>>>>>> 9b612ce4
 
 # ---- Comparison Tab ----
 with tab_comparison:
@@ -1715,24 +1305,6 @@
             "Lease Type": r[0].get("lease_type", "")
         } for r in results])
 
-<<<<<<< HEAD
-        st.markdown('<div class="section-header">Comparison Summary</div>', unsafe_allow_html=True)
-        
-        # Format the dataframe values
-        def format_value(val):
-            if isinstance(val, (int, float)):
-                return f"${val:,.0f}"
-            return str(val)
-            
-        formatted_df = df.applymap(format_value)
-        
-        # Display the formatted dataframe without styling
-        st.dataframe(formatted_df, use_container_width=True)
-
-        # Excel export
-        if not df.empty:
-            # PDF export only
-=======
         st.markdown("## Comparison Summary")
         st.dataframe(df, use_container_width=True)
 
@@ -1746,7 +1318,6 @@
                                mime="application/vnd.openxmlformats-officedocument.spreadsheetml.sheet")
 
             # PDF export
->>>>>>> 9b612ce4
             if st.button("📄 Generate PDF Summary"):
                 pdf = FPDF()
                 pdf.set_auto_page_break(auto=True, margin=15)
@@ -1754,10 +1325,6 @@
                 pdf.image("savills_logo.png", x=10, y=10, w=40)
                 pdf.ln(20)  # space below the logo
 
-<<<<<<< HEAD
-=======
-
->>>>>>> 9b612ce4
                 pdf.set_font("Arial", 'B', 16)
                 pdf.cell(0, 10, "Lease Scenario Comparison Summary", ln=True)
 
@@ -1795,30 +1362,8 @@
                     # Annual Cost Breakdown Chart
                     cost_fig = go.Figure()
                     for name in ["Base Rent", "Opex", "Parking Exp"]:
-<<<<<<< HEAD
                         if name in wf.columns:
                             cost_fig.add_trace(go.Bar(name=name, x=wf["Year"], y=wf[name]))
-                    cost_fig.update_layout(
-                        barmode="stack",
-                        xaxis_title="Year",
-                        yaxis_title="Cost ($)",
-                        margin=dict(t=30, b=30),
-                        legend_title_text="",
-                        hovermode="x unified",
-                        template="plotly_white",
-                        showlegend=True,
-                        legend=dict(
-                            orientation="h",
-                            yanchor="bottom",
-                            y=1.02,
-                            xanchor="center",
-                            x=0.5
-                        )
-                    )
-
-                    # Save chart to temporary file
-=======
-                        cost_fig.add_trace(go.Bar(name=name, x=wf["Year"], y=wf[name]))
                     cost_fig.update_layout(
                         barmode="stack",
                         title="Annual Cost Breakdown",
@@ -1842,30 +1387,20 @@
                     )
 
                     # Save both charts to temporary files
->>>>>>> 9b612ce4
                     with tempfile.NamedTemporaryFile(suffix=".png", delete=False) as cost_tmp:
                         cost_fig.write_image(cost_tmp.name, format="png", width=700, height=400)
                         cost_img_path = cost_tmp.name
 
-<<<<<<< HEAD
-=======
                     with tempfile.NamedTemporaryFile(suffix=".png", delete=False) as netcf_tmp:
                         netcf_fig.write_image(netcf_tmp.name, format="png", width=700, height=400)
                         netcf_img_path = netcf_tmp.name
 
->>>>>>> 9b612ce4
                     # Insert into PDF
                     pdf.ln(5)
                     pdf.set_font("Arial", 'B', 12)
                     pdf.cell(0, 10, "Annual Cost Breakdown", ln=True)
                     pdf.image(cost_img_path, w=pdf.w - 30)
 
-<<<<<<< HEAD
-                    # Cash-Flow Table
-                    pdf.ln(5)
-                    pdf.set_font("Arial", 'B', 12)
-                    pdf.cell(0, 10, "Annual Rent Schedule", ln=True)
-=======
                     pdf.ln(5)
                     pdf.set_font("Arial", 'B', 12)
                     pdf.cell(0, 10, "Net Cash Flow Breakdown", ln=True)
@@ -1875,7 +1410,6 @@
                     pdf.ln(5)
                     pdf.set_font("Arial", 'B', 12)
                     pdf.cell(0, 10, "Annual Cash Flow Table", ln=True)
->>>>>>> 9b612ce4
                     pdf.set_font("Arial", '', 8)
                     cols = wf.columns.tolist()
                     for col in cols:
